--- conflicted
+++ resolved
@@ -1,15 +1,8 @@
-<<<<<<< HEAD
-hash: 44a6aa9577494fc7ee591d2fa4de978680dbfa3857c30e29d278875d60979e60
-updated: 2016-10-02T09:16:23.028179983+13:00
-=======
-hash: 7ec9d3046faba0ce4a6f0bb7e09cf7637ad123c2ac8f8fb0860650c7e61f3e87
-updated: 2016-12-30T18:48:50.983085695+02:00
->>>>>>> 4f3d5333
+hash: 64bacf72cec63b59ee317501bdf90450dfd513355ca7781be1cb3172e7cc848c
+updated: 2017-02-27T18:21:05.390572997+13:00
 imports:
 - name: github.com/badgerodon/peg
   version: 9e5f7f4d07ca576562618c23e8abadda278b684f
-- name: github.com/barakmich/glog
-  version: fafcb6128a8a2e6360ff034091434d547397d54a
 - name: github.com/boltdb/bolt
   version: 04a3e85793043e76d41164037d0d7f9d53eecae3
 - name: github.com/cznic/mathutil
@@ -18,23 +11,56 @@
   version: 2df174808ee097f90d259e432cc04442cf60be21
   subpackages:
   - spew
+- name: github.com/dennwc/graphql
+  version: fd5c4aa13f2119414084f229600de0d73f174436
+  subpackages:
+  - gqlerrors
+  - language/ast
+  - language/kinds
+  - language/lexer
+  - language/location
+  - language/parser
+  - language/source
 - name: github.com/dlclark/regexp2
-  version: 4009c9dc49dd8906bfd4d479c255470d6a477ce5
+  version: 3f97b6a39134e6bd88a72d1388d1632e60d83ef6
   subpackages:
   - syntax
+- name: github.com/docker/docker
+  version: cc8b8ce0b3d2d6b3345687464d3a3b1c2c4971ef
+  subpackages:
+  - api/types/filters
+  - api/types/versions
+  - opts
+  - pkg/archive
+  - pkg/fileutils
+  - pkg/homedir
+  - pkg/idtools
+  - pkg/ioutils
+  - pkg/longpath
+  - pkg/pools
+  - pkg/promise
+  - pkg/stdcopy
+  - pkg/system
+- name: github.com/docker/engine-api
+  version: fa0eea948c32ababd784fc1ad76172d986617e56
+  subpackages:
+  - types/mount
+  - types/swarm
+- name: github.com/docker/go-units
+  version: 9b001659dd36225e356b4467c465d732e745f53d
 - name: github.com/dop251/goja
-  version: 64f863c4eb0329df18ecd1dab1e03609556bfaca
+  version: 2acb68835db4513d6c68cf075a0be5780c162f66
   subpackages:
   - ast
   - file
   - parser
   - token
+- name: github.com/fsouza/go-dockerclient
+  version: 2ce05b8e04b7475b63ae21c1aeaf72b8a5b05eb5
+- name: github.com/go-sql-driver/mysql
+  version: 0b58b37b664c21f3010e836f1b931e1d0b0b0685
 - name: github.com/gogo/protobuf
-<<<<<<< HEAD
-  version: 58bbd41c1a2d1b7154f5d99a8d0d839b3093301a
-=======
-  version: 50d1bd39ce4e7a96b75e3e040be9caf79dbb4c61
->>>>>>> 4f3d5333
+  version: fdc14ac22689d09f8639e603614593811bc1d81c
   subpackages:
   - gogoproto
   - proto
@@ -46,7 +72,7 @@
 - name: github.com/golang/glog
   version: 23def4e6c14b4da8ac2ed8007337bc5eb5007998
 - name: github.com/golang/protobuf
-  version: 888eb0692c857ec880338addf316bd662d5e630e
+  version: 98fa357170587e470c5f27d3c3ea0947b71eb455
   subpackages:
   - proto
 - name: github.com/hashicorp/go-cleanhttp
@@ -59,6 +85,11 @@
   - oid
 - name: github.com/linkeddata/gojsonld
   version: a223ef39bb925d36d4c410d3e35b0e34e370cc31
+- name: github.com/opencontainers/runc
+  version: 189a2ab2f7acc59043e457cea25b58f631443f08
+  subpackages:
+  - libcontainer/system
+  - libcontainer/user
 - name: github.com/pborman/uuid
   version: ca53cad383cad2479bbba7f7a1a05797ec1386e4
 - name: github.com/peterh/liner
@@ -117,13 +148,12 @@
   subpackages:
   - unix
 - name: golang.org/x/text
-  version: 5a42fa2464759cbb7ee0af9de00b54d69f09a29c
+  version: 723492b65e225eafcba054e76ba18bb9c5ac1ea2
   subpackages:
   - cases
   - collate
-  - internal
+  - collate/colltab
   - internal/colltab
-  - internal/tag
   - language
   - transform
   - unicode/norm
@@ -142,13 +172,9 @@
   - internal/user
   - user
 - name: gopkg.in/mgo.v2
-  version: c6a7dce14133ccac2dcac3793f1d6e2ef048503a
+  version: 01ee097136da162d1dd3c9b44fbdf3abf4fd6552
   subpackages:
   - bson
+  - internal/sasl
   - internal/scram
-  - sasl
-- name: github.com/go-sql-driver/mysql
-  version: 2e00b5cd70399450106cec6431c2e2ce3cae5034
-- name: github.com/dennwc/graphql
-  version: fd5c4aa13f2119414084f229600de0d73f174436
 testImports: []