package quad

import (
	"bytes"
	"crypto/sha1"
	"encoding/base64"
	"fmt"
	"hash"
	"math/rand"
	"strconv"
	"strings"
	"sync"
	"sync/atomic"
	"time"

	"github.com/cayleygraph/cayley/voc"
	"github.com/cayleygraph/cayley/voc/schema"
)

func IsValidValue(v Value) bool {
	return v != nil
}

// Value is a type used by all quad directions.
type Value interface {
	String() string
	// Native converts Value to a closest native Go type.
	//
	// If type has no analogs in Go, Native return an object itself.
	Native() interface{}
}

type TypedStringer interface {
	TypedString() TypedString
}

// Equaler interface is implemented by values, that needs a special equality check.
type Equaler interface {
	Equal(v Value) bool
}

// HashSize is a size of the slice, returned by HashOf.
const HashSize = sha1.Size

var hashPool = sync.Pool{
	New: func() interface{} { return sha1.New() },
}

// HashOf calculates a hash of value v.
func HashOf(v Value) []byte {
	key := make([]byte, HashSize)
	HashTo(v, key)
	return key
}

// HashTo calculates a hash of value v, storing it in a slice p.
func HashTo(v Value, p []byte) {
	h := hashPool.Get().(hash.Hash)
	h.Reset()
	defer hashPool.Put(h)
	if len(p) < HashSize {
		panic("buffer too small to fit the hash")
	}
	if v != nil {
		// if vv, ok := v.(Bytes); ok {
		// 	h.Write([]byte(vv))
		// } else {
		// TODO(kortschak,dennwc) Remove dependence on String() method.
		h.Write([]byte(v.String()))
		// }
	}
	h.Sum(p[:0])
}

// StringOf safely call v.String, returning empty string in case of nil Value.
func StringOf(v Value) string {
	if v == nil {
		return ""
	}
	return v.String()
}

// NativeOf safely call v.Native, returning nil in case of nil Value.
func NativeOf(v Value) interface{} {
	if v == nil {
		return nil
	}
	return v.Native()
}

// AsValue converts native type into closest Value representation.
// It returns false if type was not recognized.
func AsValue(v interface{}) (out Value, ok bool) {
	if v == nil {
		return nil, true
	}
	switch v := v.(type) {
	case Value:
		out = v
	case []byte:
		out = Bytes(v)
	case string:
		out = String(v)
	case int:
		out = Int(v)
	case int8:
		out = Int(v)
	case int16:
		out = Int(v)
	case int32:
		out = Int(v)
	case int64:
		out = Int(v)
	case uint:
		out = Int(v)
	case uint8:
		out = Int(v)
	case uint16:
		out = Int(v)
	case uint32:
		out = Int(v)
	case uint64:
		out = Int(v)
	case float64:
		out = Float(v)
	case float32:
		out = Float(v)
	case bool:
		out = Bool(v)
	case time.Time:
		out = Time(v)
	default:
		return nil, false
	}
	return out, true
}

// StringToValue is a function to convert strings to typed
// quad values.
//
// Warning: should not be used directly - will be deprecated.
func StringToValue(v string) Value {
	if v == "" {
		return nil
	}
	if len(v) > 2 {
		if v[0] == '<' && v[len(v)-1] == '>' {
			return IRI(v[1 : len(v)-1])
		} else if v[:2] == "_:" {
			return BNode(v[2:])
		} else if i := strings.Index(v, `"^^<`); i > 0 && v[0] == '"' && v[len(v)-1] == '>' {
			return TypedString{Value: String(v[1:i]), Type: IRI(v[i+4 : len(v)-1])}
		} else if i := strings.Index(v, `"@`); i > 0 && v[0] == '"' && v[len(v)-1] != '"' {
			return LangString{Value: String(v[1:i]), Lang: v[i+2:]}
		}
	}
	return String(v)
}

// ToString casts a values to String or falls back to StringOf.
func ToString(v Value) string {
	if s, ok := v.(String); ok {
		return string(s)
	}
	return StringOf(v)
}

// Raw is a Turtle/NQuads-encoded value.
//
// Deprecated: use IRI or String instead.
func Raw(s string) Value {
	if len(s) >= 2 && s[0] == '"' && s[len(s)-1] == '"' {
		return String(s[1 : len(s)-1])
	}
	return StringToValue(s)
}

// String is an RDF string value (ex: "name").
type String string

var escaper = strings.NewReplacer(
	"\\", "\\\\",
	"\"", "\\\"",
	"\n", "\\n",
	"\r", "\\r",
	"\t", "\\t",
)

func (s String) String() string {
	//TODO(barakmich): Proper escaping.
	return `"` + escaper.Replace(string(s)) + `"`
}
func (s String) GoString() string {
	return "quad.String(" + strconv.Quote(string(s)) + ")"
}
func (s String) Native() interface{} { return string(s) }

// TypedString is an RDF value with type (ex: "name"^^<type>).
type TypedString struct {
	Value String
	Type  IRI
}

func (s TypedString) String() string {
	return s.Value.String() + `^^` + s.Type.String()
}
func (s TypedString) Native() interface{} {
	if s.Type == "" {
		return s.Value.Native()
	}
	if v, err := s.ParseValue(); err == nil && v != s {
		return v.Native()
	}
	return s
}

// ParseValue will try to parse underlying string value using registered functions.
//
// It will return unchanged value if suitable function is not available.
//
// Error will be returned if the type was recognizes, but parsing failed.
func (s TypedString) ParseValue() (Value, error) {
	fnc := knownConversions[s.Type.Full()]
	if fnc == nil {
		return s, nil
	}
	return fnc(string(s.Value))
}

// LangString is an RDF string with language (ex: "name"@lang).
type LangString struct {
	Value String
	Lang  string
}

func (s LangString) String() string {
	return s.Value.String() + `@` + s.Lang
}
func (s LangString) Native() interface{} { return s.Value.Native() }

// IRI is an RDF Internationalized Resource Identifier (ex: <name>).
type IRI string

func (s IRI) String() string { return `<` + string(s) + `>` }
func (s IRI) GoString() string {
	return "quad.IRI(" + strconv.Quote(string(s)) + ")"
}
func (s IRI) Short() IRI          { return IRI(voc.ShortIRI(string(s))) }
func (s IRI) Full() IRI           { return IRI(voc.FullIRI(string(s))) }
func (s IRI) Native() interface{} { return s }
func (s IRI) ShortWith(n *voc.Namespaces) IRI {
	return IRI(n.ShortIRI(string(s)))
}
func (s IRI) FullWith(n *voc.Namespaces) IRI {
	return IRI(n.FullIRI(string(s)))
}

// BNode is an RDF Blank Node (ex: _:name).
type BNode string

func (s BNode) String() string { return `_:` + string(s) }
func (s BNode) GoString() string {
	return "quad.BNode(" + strconv.Quote(string(s)) + ")"
}
func (s BNode) Native() interface{} { return s }

// Native support for basic types

// StringConversion is a function to convert string values with a
// specific IRI type to their native equivalents.
type StringConversion func(string) (Value, error)

const (
	nsXSD = `http://www.w3.org/2001/XMLSchema#`
)

// TODO(dennwc): make these configurable
const (
	defaultIntType   IRI = schema.Integer
	defaultFloatType IRI = schema.Float
	defaultBoolType  IRI = schema.Boolean
	defaultTimeType  IRI = schema.DateTime
	defaultBytesType IRI = schema.Bytes
)

func init() {
	// int types
	RegisterStringConversion(defaultIntType, stringToInt)
	RegisterStringConversion(nsXSD+`integer`, stringToInt)
	RegisterStringConversion(nsXSD+`long`, stringToInt)
	// bool types
	RegisterStringConversion(defaultBoolType, stringToBool)
	RegisterStringConversion(nsXSD+`boolean`, stringToBool)
	// float types
	RegisterStringConversion(defaultFloatType, stringToFloat)
	RegisterStringConversion(nsXSD+`double`, stringToFloat)
	// time types
	RegisterStringConversion(defaultTimeType, stringToTime)
	RegisterStringConversion(nsXSD+`dateTime`, stringToTime)
	// []byte types
	RegisterStringConversion(defaultBytesType, stringToBytes)
	RegisterStringConversion(nsXSD+`bytes`, stringToBytes)
}

var knownConversions = make(map[IRI]StringConversion)

// RegisterStringConversion will register an automatic conversion of
// TypedString values with provided type to a native equivalent such as Int, Time, etc.
//
// If fnc is nil, automatic conversion from selected type will be removed.
func RegisterStringConversion(dataType IRI, fnc StringConversion) {
	if fnc == nil {
		delete(knownConversions, dataType)
	} else {
		knownConversions[dataType] = fnc
		if short := dataType.Short(); short != dataType {
			knownConversions[short] = fnc
		}
		if full := dataType.Full(); full != dataType {
			knownConversions[full] = fnc
		}
	}
}

func stringToInt(s string) (Value, error) {
	v, err := strconv.ParseInt(s, 10, 64)
	if err != nil {
		return nil, err
	}
	return Int(v), nil
}

func stringToBool(s string) (Value, error) {
	v, err := strconv.ParseBool(s)
	if err != nil {
		return nil, err
	}
	return Bool(v), nil
}

func stringToFloat(s string) (Value, error) {
	v, err := strconv.ParseFloat(s, 64)
	if err != nil {
		return nil, err
	}
	return Float(v), nil
}

func stringToTime(s string) (Value, error) {
	v, err := time.Parse(time.RFC3339, s)
	if err != nil {
		return nil, err
	}
	return Time(v), nil
}

func stringToBytes(s string) (Value, error) {
	v := base64.StdEncoding.EncodeToString([]byte(s))
	return Bytes(v), nil
}

// Int is a native wrapper for int64 type.
//
// It uses NQuad notation similar to TypedString.
type Int int64

func (s Int) String() string {
	return s.TypedString().String()
}
func (s Int) Native() interface{} { return int(s) }
func (s Int) TypedString() TypedString {
	return TypedString{
		Value: String(strconv.Itoa(int(s))),
		Type:  defaultIntType,
	}
}

// Float is a native wrapper for float64 type.
//
// It uses NQuad notation similar to TypedString.
type Float float64

func (s Float) String() string {
	return s.TypedString().String()
}
func (s Float) Native() interface{} { return float64(s) }
func (s Float) TypedString() TypedString {
	return TypedString{
		Value: String(strconv.FormatFloat(float64(s), 'E', -1, 64)),
		Type:  defaultFloatType,
	}
}

// Bool is a native wrapper for bool type.
//
// It uses NQuad notation similar to TypedString.
type Bool bool

func (s Bool) String() string {
	if bool(s) {
		return `"True"^^<` + string(defaultBoolType) + `>`
	}
	return `"False"^^<` + string(defaultBoolType) + `>`
}
func (s Bool) Native() interface{} { return bool(s) }
func (s Bool) TypedString() TypedString {
	v := "False"
	if bool(s) {
		v = "True"
	}
	return TypedString{
		Value: String(v),
		Type:  defaultBoolType,
	}
}

var _ Equaler = Time{}

// Time is a native wrapper for time.Time type.
//
// It uses NQuad notation similar to TypedString.
type Time time.Time

func (s Time) String() string {
	return s.TypedString().String()
}
func (s Time) Native() interface{} { return time.Time(s) }
func (s Time) Equal(v Value) bool {
	t, ok := v.(Time)
	if !ok {
		return false
	}
	return time.Time(s).Equal(time.Time(t))
}
func (s Time) TypedString() TypedString {
	return TypedString{
		// TODO(dennwc): this is used to compute hash, thus we might want to include nanos
		Value: String(time.Time(s).UTC().Format(time.RFC3339)),
		Type:  defaultTimeType,
	}
}

// Bytes is representation of []byte as a value
<<<<<<< HEAD
type Bytes []byte
=======
type Bytes string
>>>>>>> 6a7823c3

func (b Bytes) String() string {
	return b.TypedString().String()
}
func (b Bytes) Native() interface{} {
<<<<<<< HEAD
	// v, err := base64.StdEncoding.DecodeString(string(b))
	// if err != nil {
	// TODO: (dennwc) should this panic?
	// v = make([]byte, 0)
	// v = []byte(b)
	// }
	// return []byte(v)
	return []byte(b)
=======
	v, err := base64.StdEncoding.DecodeString(string(b))
	if err != nil {
		// TODO: (dennwc) should this panic?
		v = make([]byte, 0)
	}
	return []byte(v)
>>>>>>> 6a7823c3
}
func (b Bytes) Equal(v Value) bool {
	t, ok := v.(Bytes)
	if !ok {
		return false
	}
<<<<<<< HEAD
	return bytes.Equal(b, t)
=======
	return b == t
>>>>>>> 6a7823c3
}
func (b Bytes) TypedString() TypedString {
	return TypedString{
		// TODO(dennwc): this is used to compute hash
<<<<<<< HEAD
		Value: String(string(b)),
=======
		Value: String(b),
>>>>>>> 6a7823c3
		Type:  defaultBytesType,
	}
}

type ByValueString []Value

func (o ByValueString) Len() int           { return len(o) }
func (o ByValueString) Less(i, j int) bool { return StringOf(o[i]) < StringOf(o[j]) }
func (o ByValueString) Swap(i, j int)      { o[i], o[j] = o[j], o[i] }

// Sequence is an object to generate a sequence of Blank Nodes.
type Sequence struct {
	last uint64
}

// Next returns a new blank node. It's safe for concurrent use.
func (s *Sequence) Next() BNode {
	n := atomic.AddUint64(&s.last, 1)
	return BNode(fmt.Sprintf("n%d", n))
}

var randSource = rand.New(rand.NewSource(time.Now().UnixNano()))

// RandomBlankNode returns a randomly generated Blank Node.
func RandomBlankNode() BNode {
	return BNode(fmt.Sprintf("n%d", randSource.Int()))
}<|MERGE_RESOLUTION|>--- conflicted
+++ resolved
@@ -441,53 +441,25 @@
 }
 
 // Bytes is representation of []byte as a value
-<<<<<<< HEAD
 type Bytes []byte
-=======
-type Bytes string
->>>>>>> 6a7823c3
 
 func (b Bytes) String() string {
 	return b.TypedString().String()
 }
 func (b Bytes) Native() interface{} {
-<<<<<<< HEAD
-	// v, err := base64.StdEncoding.DecodeString(string(b))
-	// if err != nil {
-	// TODO: (dennwc) should this panic?
-	// v = make([]byte, 0)
-	// v = []byte(b)
-	// }
-	// return []byte(v)
 	return []byte(b)
-=======
-	v, err := base64.StdEncoding.DecodeString(string(b))
-	if err != nil {
-		// TODO: (dennwc) should this panic?
-		v = make([]byte, 0)
-	}
-	return []byte(v)
->>>>>>> 6a7823c3
 }
 func (b Bytes) Equal(v Value) bool {
 	t, ok := v.(Bytes)
 	if !ok {
 		return false
 	}
-<<<<<<< HEAD
 	return bytes.Equal(b, t)
-=======
-	return b == t
->>>>>>> 6a7823c3
 }
 func (b Bytes) TypedString() TypedString {
 	return TypedString{
 		// TODO(dennwc): this is used to compute hash
-<<<<<<< HEAD
 		Value: String(string(b)),
-=======
-		Value: String(b),
->>>>>>> 6a7823c3
 		Type:  defaultBytesType,
 	}
 }
