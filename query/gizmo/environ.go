// Copyright 2017 The Cayley Authors. All rights reserved.
//
// Licensed under the Apache License, Version 2.0 (the "License");
// you may not use this file except in compliance with the License.
// You may obtain a copy of the License at
//
//     http://www.apache.org/licenses/LICENSE-2.0
//
// Unless required by applicable law or agreed to in writing, software
// distributed under the License is distributed on an "AS IS" BASIS,
// WITHOUT WARRANTIES OR CONDITIONS OF ANY KIND, either express or implied.
// See the License for the specific language governing permissions and
// limitations under the License.

package gizmo

// Builds a new Gizmo environment pointing at a session.

import (
	"fmt"
	"regexp"
	"time"

	"github.com/dop251/goja"

	"github.com/cayleygraph/cayley/graph/iterator"
	"github.com/cayleygraph/cayley/graph/path"
	"github.com/cayleygraph/cayley/quad"
	"github.com/cayleygraph/cayley/schema"
	"github.com/cayleygraph/cayley/voc"
)

// graphObject is a root graph object.
//
// Name: `graph`, Alias: `g`
//
// This is the only special object in the environment, generates the query objects.
// Under the hood, they're simple objects that get compiled to a Go iterator tree when executed.
type graphObject struct {
	s *Session
}

// Uri creates an IRI values from a given string.
func (g *graphObject) Uri(s string) quad.IRI {
	return quad.IRI(g.s.ns.FullIRI(s))
}

// AddNamespace associates prefix with a given IRI namespace.
func (g *graphObject) AddNamespace(pref, ns string) {
	g.s.ns.Register(voc.Namespace{Prefix: pref + ":", Full: ns})
}

// AddDefaultNamespaces register all default namespaces for automatic IRI resolution.
func (g *graphObject) AddDefaultNamespaces() {
	voc.CloneTo(&g.s.ns)
}

// LoadNamespaces loads all namespaces saved to graph.
func (g *graphObject) LoadNamespaces() error {
	return schema.LoadNamespaces(g.s.ctx, g.s.qs, &g.s.ns)
}

// V is a shorthand for Vertex.
func (g *graphObject) V(call goja.FunctionCall) goja.Value {
	return g.Vertex(call)
}

// Vertex starts a query path at the given vertex/vertices. No ids means "all vertices".
// Signature: ([nodeId],[nodeId]...)
//
// Arguments:
//
// * `nodeId` (Optional): A string or list of strings representing the starting vertices.
//
// Returns: Path object
func (g *graphObject) Vertex(call goja.FunctionCall) goja.Value {
	qv, err := toQuadValues(exportArgs(call.Arguments))
	if err != nil {
		return throwErr(g.s.vm, err)
	}
	return g.s.vm.ToValue(&pathObject{
		s:      g.s,
		finals: true,
		path:   path.StartMorphism(qv...),
	})
}

// M is a shorthand for Morphism.
func (g *graphObject) M() *pathObject {
	return g.Morphism()
}

// Morphism creates a morphism path object. Unqueryable on it's own, defines one end of the path.
// Saving these to variables with
//
//	// javascript
//	var shorterPath = graph.Morphism().Out("foo").Out("bar")
//
// is the common use case. See also: path.Follow(), path.FollowR().
func (g *graphObject) Morphism() *pathObject {
	return &pathObject{
		s:    g.s,
		path: path.StartMorphism(),
	}
}

// Emit adds data programmatically to the JSON result list. Can be any JSON type.
//
//	// javascript
//	g.Emit({name:"bob"}) // push {"name":"bob"} as a result
func (g *graphObject) Emit(call goja.FunctionCall) goja.Value {
	value := call.Argument(0)
	if !goja.IsNull(value) && !goja.IsUndefined(value) {
		val := exportArgs([]goja.Value{value})[0]
		if val != nil {
			g.s.send(nil, &Result{Val: val})
		}
	}
	return goja.Null()
}

func oneStringType(fnc func(s string) quad.Value) func(vm *goja.Runtime, call goja.FunctionCall) goja.Value {
	return func(vm *goja.Runtime, call goja.FunctionCall) goja.Value {
		args := toStrings(exportArgs(call.Arguments))
		if len(args) != 1 {
			return throwErr(vm, errArgCount2{Expected: 1, Got: len(args)})
		}
		return vm.ToValue(fnc(args[0]))
	}
}

func twoStringType(fnc func(s1, s2 string) quad.Value) func(vm *goja.Runtime, call goja.FunctionCall) goja.Value {
	return func(vm *goja.Runtime, call goja.FunctionCall) goja.Value {
		args := toStrings(exportArgs(call.Arguments))
		if len(args) != 2 {
			return throwErr(vm, errArgCount2{Expected: 2, Got: len(args)})
		}
		return vm.ToValue(fnc(args[0], args[1]))
	}
}

func cmpOpType(op iterator.Operator) func(vm *goja.Runtime, call goja.FunctionCall) goja.Value {
	return func(vm *goja.Runtime, call goja.FunctionCall) goja.Value {
		args := exportArgs(call.Arguments)
		if len(args) != 1 {
			return throwErr(vm, errArgCount2{Expected: 1, Got: len(args)})
		}
		qv, err := toQuadValue(args[0])
		if err != nil {
			return throwErr(vm, err)
		}
		return vm.ToValue(cmpOperator{op: op, val: qv})
	}
}

func cmpRegexp(vm *goja.Runtime, call goja.FunctionCall) goja.Value {
	args := exportArgs(call.Arguments)
	if len(args) != 1 && len(args) != 2 {
		return throwErr(vm, errArgCount2{Expected: 1, Got: len(args)})
	}
	v, err := toQuadValue(args[0])
	if err != nil {
		return throwErr(vm, err)
	}
	allowRefs := false
	if len(args) > 1 {
		b, ok := args[1].(bool)
		if !ok {
			return throwErr(vm, fmt.Errorf("expected bool as second argument"))
		}
		allowRefs = b
	}
	switch vt := v.(type) {
	case quad.String:
		if allowRefs {
			v = quad.IRI(string(vt))
		}
	case quad.IRI:
		if !allowRefs {
			return throwErr(vm, errRegexpOnIRI)
		}
	case quad.BNode:
		if !allowRefs {
			return throwErr(vm, errRegexpOnIRI)
		}
	default:
		return throwErr(vm, fmt.Errorf("regexp: unsupported type: %T", v))
	}
	return vm.ToValue(cmpOperator{regex: true, val: v})
}

type cmpOperator struct {
	op    iterator.Operator
	val   quad.Value
	regex bool
}

func (op cmpOperator) apply(p *path.Path) (*path.Path, error) {
	if !op.regex {
		p = p.Filter(op.op, op.val)
		return p, nil
	}
	var (
		s    string
		refs bool
	)
	switch v := op.val.(type) {
	case quad.String:
		s = string(v)
	case quad.IRI:
		s, refs = string(v), true
	case quad.BNode:
		s, refs = string(v), true
	default:
		return p, fmt.Errorf("regexp from non-string value: %T", op.val)
	}
	re, err := regexp.Compile(string(s))
	if err != nil {
		return p, err
	}
	if refs {
		p = p.RegexWithRefs(re)
	} else {
		p = p.Regex(re)
	}
	return p, nil
}

var defaultEnv = map[string]func(vm *goja.Runtime, call goja.FunctionCall) goja.Value{
	"iri":   oneStringType(func(s string) quad.Value { return quad.IRI(s) }),
	"bnode": oneStringType(func(s string) quad.Value { return quad.BNode(s) }),
	"raw":   oneStringType(func(s string) quad.Value { return quad.Raw(s) }),
	"str":   oneStringType(func(s string) quad.Value { return quad.String(s) }),

	"lang": twoStringType(func(s, lang string) quad.Value {
		return quad.LangString{Value: quad.String(s), Lang: lang}
	}),
	"typed": twoStringType(func(s, typ string) quad.Value {
		return quad.TypedString{Value: quad.String(s), Type: quad.IRI(typ)}
	}),

	"lt":    cmpOpType(iterator.CompareLT),
	"lte":   cmpOpType(iterator.CompareLTE),
	"gt":    cmpOpType(iterator.CompareGT),
	"gte":   cmpOpType(iterator.CompareGTE),
	"regex": cmpRegexp,
}

func unwrap(o interface{}) interface{} {
	switch v := o.(type) {
	case *pathObject:
		o = v.path
	case []interface{}:
		for i, val := range v {
			v[i] = unwrap(val)
		}
	case map[string]interface{}:
		for k, val := range v {
			v[k] = unwrap(val)
		}
	}
	return o
}

func exportArgs(args []goja.Value) []interface{} {
	if len(args) == 0 {
		return nil
	}
	out := make([]interface{}, 0, len(args))
	for _, a := range args {
		o := a.Export()
		out = append(out, unwrap(o))
	}
	return out
}

func toInt(o interface{}) (int, bool) {
	switch v := o.(type) {
	case int:
		return v, true
	case int64:
		return int(v), true
	case float64:
		return int(v), true
	default:
		return 0, false
	}
}

func toQuadValue(o interface{}) (quad.Value, error) {
	var qv quad.Value
	switch v := o.(type) {
	case quad.Value:
		qv = v
	case map[string]string:
		qv = quad.QuadRef(v)
	case string:
		qv = quad.StringToValue(v)
	case bool:
		qv = quad.Bool(v)
	case int:
		qv = quad.Int(v)
	case int64:
		qv = quad.Int(v)
	case float64:
		if float64(int(v)) == v {
			qv = quad.Int(int64(v))
		} else {
			qv = quad.Float(v)
		}
	case time.Time:
		qv = quad.Time(v)
	default:
		return nil, errNotQuadValue{Val: o}
	}
	return qv, nil
}

func toQuadValues(objs []interface{}) ([]quad.Value, error) {
	if len(objs) == 0 {
		return nil, nil
	}
	vals := make([]quad.Value, 0, len(objs))
	for _, o := range objs {
		qv, err := toQuadValue(o)
		if err != nil {
			return nil, err
		}
		vals = append(vals, qv)
	}
	return vals, nil
}

func toStrings(objs []interface{}) []string {
	if len(objs) == 0 {
		return nil
	}
	var out = make([]string, 0, len(objs))
	for _, o := range objs {
		switch v := o.(type) {
		case string:
			out = append(out, v)
		case quad.Value:
			out = append(out, quad.StringOf(v))
		case []string:
			out = append(out, v...)
		case []interface{}:
			out = append(out, toStrings(v)...)
		default:
			panic(fmt.Errorf("expected string, got: %T", o))
		}
	}
	return out
}

func toVia(via []interface{}) []interface{} {
	if len(via) == 0 {
		return nil
	} else if len(via) == 1 {
		if via[0] == nil {
			return nil
		} else if v, ok := via[0].([]interface{}); ok {
			return toVia(v)
		} else if v, ok := via[0].([]string); ok {
			arr := make([]interface{}, 0, len(v))
			for _, s := range v {
				arr = append(arr, s)
			}
			return toVia(arr)
		}
	}
	for i := range via {
		if _, ok := via[i].(*path.Path); ok {
			// bypass
		} else if vp, ok := via[i].(*pathObject); ok {
			via[i] = vp.path
		} else if qv, err := toQuadValue(via[i]); err == nil {
			via[i] = qv
		} else {
			panic(fmt.Errorf("unsupported type: %T", via[i]))
		}
	}
	return via
}

func toViaData(objs []interface{}) (predicates []interface{}, tags []string, ok bool) {
	if len(objs) != 0 {
		predicates = toVia([]interface{}{objs[0]})
	}
	if len(objs) > 1 {
		tags = toStrings(objs[1:])
	}
	ok = true
	return
}

<<<<<<< HEAD
func toViaDataE(objs []interface{}) (predicates []interface{}, filters []interface{}, tags []string, ok bool) {
=======
func toViaDepthData(objs []interface{}) (predicates []interface{}, maxDepth int, tags []string, ok bool) {
>>>>>>> 1252dd08
	if len(objs) != 0 {
		predicates = toVia([]interface{}{objs[0]})
	}
	if len(objs) > 1 {
<<<<<<< HEAD
		convertedObj := make(map[string]string)
		for k, v := range objs[1].(map[string]interface{}) {
			convertedObj[k] = v.(string)
		}
		filters = toVia([]interface{}{convertedObj})
	}
	if len(objs) > 2 {
		tags = toStrings(objs[2:])
=======
		maxDepth, ok = toInt(objs[1])
		if ok {
			if len(objs) > 2 {
				tags = toStrings(objs[2:])
			}
		} else {
			tags = toStrings(objs[1:])
		}
>>>>>>> 1252dd08
	}
	ok = true
	return
}

func throwErr(vm *goja.Runtime, err error) goja.Value {
	panic(vm.ToValue(err))
}<|MERGE_RESOLUTION|>--- conflicted
+++ resolved
@@ -394,16 +394,11 @@
 	return
 }
 
-<<<<<<< HEAD
 func toViaDataE(objs []interface{}) (predicates []interface{}, filters []interface{}, tags []string, ok bool) {
-=======
-func toViaDepthData(objs []interface{}) (predicates []interface{}, maxDepth int, tags []string, ok bool) {
->>>>>>> 1252dd08
 	if len(objs) != 0 {
 		predicates = toVia([]interface{}{objs[0]})
 	}
 	if len(objs) > 1 {
-<<<<<<< HEAD
 		convertedObj := make(map[string]string)
 		for k, v := range objs[1].(map[string]interface{}) {
 			convertedObj[k] = v.(string)
@@ -412,7 +407,16 @@
 	}
 	if len(objs) > 2 {
 		tags = toStrings(objs[2:])
-=======
+	}
+	ok = true
+	return
+}
+
+func toViaDepthData(objs []interface{}) (predicates []interface{}, maxDepth int, tags []string, ok bool) {
+	if len(objs) != 0 {
+		predicates = toVia([]interface{}{objs[0]})
+	}
+	if len(objs) > 1 {
 		maxDepth, ok = toInt(objs[1])
 		if ok {
 			if len(objs) > 2 {
@@ -421,7 +425,6 @@
 		} else {
 			tags = toStrings(objs[1:])
 		}
->>>>>>> 1252dd08
 	}
 	ok = true
 	return
