--- conflicted
+++ resolved
@@ -16,15 +16,9 @@
 
 // HasReverse corresponds to .hasR().
 type HasReverse struct {
-<<<<<<< HEAD
-	From     linkedql.PathStep     `json:"from" minCardinality:"0"`
-	Property linkedql.PropertyPath `json:"property"`
-	Values   []quad.Value          `json:"values"`
-=======
-	From     linkedql.PathStep      `json:"from"`
+	From     linkedql.PathStep      `json:"from" minCardinality:"0"`
 	Property *linkedql.PropertyPath `json:"property"`
 	Values   []quad.Value           `json:"values"`
->>>>>>> 00a8fcf8
 }
 
 // Description implements Step.
