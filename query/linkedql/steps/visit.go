package steps

import (
	"github.com/cayleygraph/cayley/graph"
	"github.com/cayleygraph/cayley/query/linkedql"
	"github.com/cayleygraph/cayley/query/path"
	"github.com/cayleygraph/quad/voc"
)

func init() {
	linkedql.Register(&Visit{})
}

var _ linkedql.PathStep = (*Visit)(nil)

// Visit corresponds to .view().
type Visit struct {
<<<<<<< HEAD
	From       linkedql.PathStep     `json:"from" minCardinality:"0"`
	Properties linkedql.PropertyPath `json:"properties"`
=======
	From       linkedql.PathStep      `json:"from"`
	Properties *linkedql.PropertyPath `json:"properties"`
>>>>>>> 00a8fcf8
}

// Description implements Step.
func (s *Visit) Description() string {
	return "resolves to the values of the given property or properties in via of the current objects. If via is a path it's resolved values will be used as properties."
}

// BuildPath implements linkedql.PathStep.
func (s *Visit) BuildPath(qs graph.QuadStore, ns *voc.Namespaces) (*path.Path, error) {
	fromPath, err := s.From.BuildPath(qs, ns)
	if err != nil {
		return nil, err
	}
	viaPath, err := s.Properties.BuildPath(qs, ns)
	if err != nil {
		return nil, err
	}
	return fromPath.Out(viaPath), nil
}<|MERGE_RESOLUTION|>--- conflicted
+++ resolved
@@ -15,13 +15,8 @@
 
 // Visit corresponds to .view().
 type Visit struct {
-<<<<<<< HEAD
-	From       linkedql.PathStep     `json:"from" minCardinality:"0"`
-	Properties linkedql.PropertyPath `json:"properties"`
-=======
-	From       linkedql.PathStep      `json:"from"`
+	From       linkedql.PathStep      `json:"from" minCardinality:"0"`
 	Properties *linkedql.PropertyPath `json:"properties"`
->>>>>>> 00a8fcf8
 }
 
 // Description implements Step.
