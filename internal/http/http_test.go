// Copyright 2014 The Cayley Authors. All rights reserved.
//
// Licensed under the Apache License, Version 2.0 (the "License");
// you may not use this file except in compliance with the License.
// You may obtain a copy of the License at
//
//     http://www.apache.org/licenses/LICENSE-2.0
//
// Unless required by applicable law or agreed to in writing, software
// distributed under the License is distributed on an "AS IS" BASIS,
// WITHOUT WARRANTIES OR CONDITIONS OF ANY KIND, either express or implied.
// See the License for the specific language governing permissions and
// limitations under the License.

package http

import (
	"fmt"
	"reflect"
	"testing"

<<<<<<< HEAD
	"github.com/codelingo/cayley/quad"
=======
	"github.com/cayleygraph/cayley/quad"
>>>>>>> 93762b85
)

var parseTests = []struct {
	message string
	input   string
	expect  []quad.Quad
	err     error
}{
	{
		message: "parse correct JSON",
		input: `[
			{"subject": "foo", "predicate": "bar", "object": "baz"},
			{"subject": "foo", "predicate": "bar", "object": "baz", "label": "graph"}
		]`,
		expect: []quad.Quad{
			quad.Make("foo", "bar", "baz", nil),
			quad.Make("foo", "bar", "baz", "graph"),
		},
		err: nil,
	},
	{
		message: "parse correct JSON with extra field",
		input: `[
			{"subject": "foo", "predicate": "bar", "object": "foo", "something_else": "extra data"}
		]`,
		expect: []quad.Quad{
			quad.Make("foo", "bar", "foo", nil),
		},
		err: nil,
	},
	{
		message: "reject incorrect JSON",
		input: `[
			{"subject": "foo", "predicate": "bar"}
		]`,
		expect: nil,
		err:    fmt.Errorf("invalid quad at index %d. %v", 0, quad.Make("foo", "bar", nil, nil)),
	},
}

func TestParseJSON(t *testing.T) {
	for _, test := range parseTests {
		got, err := ParseJSONToQuadList([]byte(test.input))
		if fmt.Sprint(err) != fmt.Sprint(test.err) {
			t.Errorf("Failed to %v with unexpected error, got:%v expected %v", test.message, err, test.err)
		}
		if !reflect.DeepEqual(got, test.expect) {
			t.Errorf("Failed to %v, got:%v expect:%v", test.message, got, test.expect)
		}
	}
}<|MERGE_RESOLUTION|>--- conflicted
+++ resolved
@@ -19,11 +19,7 @@
 	"reflect"
 	"testing"
 
-<<<<<<< HEAD
 	"github.com/codelingo/cayley/quad"
-=======
-	"github.com/cayleygraph/cayley/quad"
->>>>>>> 93762b85
 )
 
 var parseTests = []struct {
