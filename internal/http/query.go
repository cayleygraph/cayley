--- conflicted
+++ resolved
@@ -23,12 +23,9 @@
 	"github.com/julienschmidt/httprouter"
 	"golang.org/x/net/context"
 
-<<<<<<< HEAD
+	"io"
+
 	"github.com/codelingo/cayley/query"
-=======
-	"github.com/cayleygraph/cayley/query"
-	"io"
->>>>>>> 6b503deb
 )
 
 type SuccessQueryWrapper struct {
