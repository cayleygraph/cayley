// Copyright 2014 The Cayley Authors. All rights reserved.
//
// Licensed under the Apache License, Version 2.0 (the "License");
// you may not use this file except in compliance with the License.
// You may obtain a copy of the License at
//
//     http://www.apache.org/licenses/LICENSE-2.0
//
// Unless required by applicable law or agreed to in writing, software
// distributed under the License is distributed on an "AS IS" BASIS,
// WITHOUT WARRANTIES OR CONDITIONS OF ANY KIND, either express or implied.
// See the License for the specific language governing permissions and
// limitations under the License.

package elastic

import (
	"bytes"
	"context"
	"encoding/hex"
	"encoding/json"
	"strings"
	"time"

	elastic "gopkg.in/olivere/elastic.v5"

	"github.com/cayleygraph/cayley/clog"
	"github.com/cayleygraph/cayley/graph"
	"github.com/cayleygraph/cayley/graph/iterator"
	"github.com/cayleygraph/cayley/internal/lru"
	"github.com/cayleygraph/cayley/quad"
	"github.com/cayleygraph/cayley/quad/pquads"
)

// QuadStoreType describes backend
const QuadStoreType = "elastic"
const DefaultESIndex = "cayley"

var indexName string

func init() {
	graph.RegisterQuadStore(QuadStoreType, graph.QuadStoreRegistration{
		NewFunc:      newQuadStore,
		UpgradeFunc:  nil,
		InitFunc:     createNewElasticGraph,
		IsPersistent: true,
	})
}

// NodeHash is the hashed value of the Node
type NodeHash string

// IsNode checks if the hashed value corresponds to a Node
func (NodeHash) IsNode() bool { return false }

// Key returns the hashed Node
func (v NodeHash) Key() interface{} { return v }

type QuadRefGraphValue map[string]string

func (QuadRefGraphValue) IsNode() bool { return false }

func (v QuadRefGraphValue) Key() interface{} { return v }

func (v QuadRefGraphValue) String() string {
	jsonString, err := json.Marshal(v)
	if err != nil {
		return "Error converting quadrefgraphvalue to string"
	}
	return string(jsonString)
}

// QuadHash is the hashed value of the Quad
type QuadHash string

// IsNode checks if the hashed value corresponds to a Quad
func (QuadHash) IsNode() bool { return false }

// Key returns the hashed Quad
func (v QuadHash) Key() interface{} { return v }

// Get returns the value of a Quad direction
// An offset value is set based on the direction passed in and used to lookup in QuadHash
func (v QuadHash) Get(d quad.Direction) string {
	var offset int
	switch d {
	case quad.Subject:
		offset = 0
	case quad.Predicate:
		offset = (quad.HashSize * 2)
	case quad.Object:
		offset = (quad.HashSize * 2) * 2
	case quad.Label:
		offset = (quad.HashSize * 2) * 3
		if len(v) == offset { // no label
			return ""
		}
	case quad.QuadMetadata:
		offset = (quad.HashSize * 2) * 4
		if len(v) == offset { // no metadata
			return ""
		}
	}
	return string(v[offset : quad.HashSize*2+offset])
}

// QuadStore stores details needed for backend (elasticsearch in this case)
type QuadStore struct {
	client      *elastic.Client
	nodeTracker *lru.Cache
	sizes       *lru.Cache
}

// dialElastic connects to elasticsearch
<<<<<<< HEAD
func dialElastic(addr string, options graph.Options) (*elasticClient.Client, error) {
	indexName = options["index"].(string)
	client, err := elasticClient.NewClient(elasticClient.SetURL(addr))
=======
func dialElastic(addr string, options graph.Options) (*elastic.Client, error) {
	client, err := elastic.NewClient(elastic.SetURL(addr))
>>>>>>> 1252dd08
	if err != nil {
		return client, err
	}

	return client, nil
}

// createNewElasticGraph initializes a new Elasticsearch graph and creates the necessary mappings
func createNewElasticGraph(addr string, options graph.Options) error {
	ctx := context.Background()
	client, err := dialElastic(addr, options)
	if err != nil {
		return err
	}
	var settings string
	if val, ok := options["settings"]; ok {
		settings = val.(string)
	} else {
		settings = `
		{
			"number_of_shards":1,
			"number_of_replicas":0
		}`
	}
	allSettings := []string{}
	allSettings = append(allSettings, `{
		"settings":`)
	allSettings = append(allSettings, settings)
	allSettings = append(allSettings, `,
		"mappings": {
		"quads": {
			"properties": {
				"subject": {
					"type": "keyword"
				},
				"object": {
					"type": "keyword"
				},
				"predicate": {
					"type": "keyword"
				},
				"label": {
<<<<<<< HEAD
					"type": "string"
				},
				"quadmetadata": {
					"type": "nested"
=======
					"type": "keyword"
>>>>>>> 1252dd08
				}
			}
		},
		
		"nodes": {
			"properties": {
				"node": {
					"type": "object"
				},
				"hash": {
					"type": "keyword"
				}
			},
			"dynamic_templates": [
				{"strings": {
					"match_mapping_type": "string",
					"mapping": {
						"type": "keyword"
					}
				}}
			]
		}
    }
	}`)
	mapping := strings.Join(allSettings, "")
<<<<<<< HEAD
	_, err = client.CreateIndex(options["index"].(string)).BodyString(mapping).Do(ctx)
=======
	_, err = client.CreateIndex(DefaultESIndex).BodyString(mapping).Do(ctx)
>>>>>>> 1252dd08
	if err != nil {
		return err
	}
	return err
}

func newQuadStore(addr string, options graph.Options) (graph.QuadStore, error) {
	var qs QuadStore
	client, err := dialElastic(addr, options)
	if err != nil {
		return nil, err
	}
	qs.client = client
<<<<<<< HEAD
	qs.client.OpenIndex(options["index"].(string))
=======
>>>>>>> 1252dd08
	qs.nodeTracker = lru.New(1 << 16)
	qs.sizes = lru.New(1 << 16)
	return &qs, nil
}

type value interface{}

// ElasticNode contains Node properties
type ElasticNode struct {
	ID   string        `json:"hash"`
	Name elasticString `json:"node"`
}

func toQuadValue(d elasticString) quad.Value {

	val := d.StringVal

	switch {
	case d.IsIRI:
		return quad.IRI(val)
	case d.IsBNode:
		return quad.BNode(val)
	case d.IntVal != nil:
		return quad.Int(*d.IntVal)
	case d.FloatVal != nil:
		return quad.Float(*d.FloatVal)
	case d.BoolVal != nil:
		return quad.Bool(*d.BoolVal)
	case d.TimeVal != nil:
		return quad.Time(*d.TimeVal)
	case d.IsRaw:
		return quad.Raw(val)
	case d.ByteVal != nil:
		var p pquads.Value
		if err := p.Unmarshal(*d.ByteVal); err != nil {
			clog.Errorf("Error: Couldn't decode value: %v", err)
			return nil
		}
		return p.ToNative()
	case d.Lang != nil:
		return quad.LangString{
			Value: quad.String(val),
			Lang:  *d.Lang,
		}
	case d.Type != nil:
		return quad.TypedString{
			Value: quad.String(val),
			Type:  quad.IRI(*d.Type),
		}
	default:
		return quad.String(val)
	}
}

type elasticString struct {
	StringVal string     `json:"val_str,omitempty"`
	IntVal    *int64     `json:"val_int"`
	FloatVal  *float64   `json:"val_float"`
	BoolVal   *bool      `json:"val_bool"`
	TimeVal   *time.Time `json:"val_time"`
	ByteVal   *[]byte    `json:"val_byte"`
	IsIRI     bool       `json:"iri,omitempty"`
	IsBNode   bool       `json:"bnode,omitempty"`
	IsRaw     bool       `json:"raw,omitempty"`
	Type      *string    `json:"type,omitempty"`
	Lang      *string    `json:"lang,omitempty"`
}

func toElasticValue(v quad.Value) elasticString {

	switch d := v.(type) {
	case quad.Raw:
		return elasticString{StringVal: string(d), IsRaw: true}
	case quad.String:
		return elasticString{StringVal: string(d)}
	case quad.IRI:
		return elasticString{StringVal: string(d), IsIRI: true}
	case quad.BNode:
		return elasticString{StringVal: string(d), IsBNode: true}
	case quad.TypedString:
		aValTmp := string(d.Type)
		return elasticString{StringVal: string(d.Value), Type: &aValTmp}
	case quad.LangString:
		aValTmp := string(d.Lang)
		return elasticString{StringVal: string(d.Value), Lang: &aValTmp}
	case quad.Int:
		aValTmp := int64(d)
		return elasticString{IntVal: &aValTmp}
	case quad.Float:
		aValTmp := float64(d)
		return elasticString{FloatVal: &aValTmp}
	case quad.Bool:
		aValTmp := bool(d)
		return elasticString{BoolVal: &aValTmp}
	case quad.Time:
		// TODO(dennwc): mongo supports only ms precision
		// we can alternatively switch to protobuf serialization instead
		// (maybe add an option for this)
		aValTmp := time.Time(d)
		return elasticString{TimeVal: &aValTmp}
	default:
		qv := pquads.MakeValue(v)
		data, err := qv.Marshal()
		if err != nil {
			panic(err)
		}
		return elasticString{ByteVal: &data}
	}
}

func hashOf(s quad.Value) string {
	if s == nil {
		return ""
	}
	switch s.Native().(type) {
	case string:
		return hex.EncodeToString(quad.HashOf(s))

	case map[string]string:
		var buffer bytes.Buffer
		for _, value := range s.Native().(map[string]string) {
			buffer.WriteString(value)
		}
		return hex.EncodeToString(quad.HashOf(toQuadValue(buffer.String())))

	default:
		return hex.EncodeToString(quad.HashOf(s))
	}

}

func (qs *QuadStore) getIDForQuad(t quad.Quad) string {
	id := hashOf(t.Subject)
	id += hashOf(t.Predicate)
	id += hashOf(t.Object)
	id += hashOf(t.Label)
	id += hashOf(t.QuadMetadata)
	return id
}

func (qs *QuadStore) getSize(resultType string, query elastic.Query) (int64, error) {
	ctx := context.Background()

<<<<<<< HEAD
	searchResults, ok := qs.client.Search(indexName).
=======
	searchResults, ok := qs.client.Search(DefaultESIndex).
>>>>>>> 1252dd08
		Type(resultType).
		Query(query).
		Do(ctx)
	src, err := query.Source()
	if err != nil {
		return -1, err
	}
	if ok != nil {
		clog.Errorf("Trouble getting size for iterator! %v", err)
		return -1, nil
	}
	key, err := json.Marshal(src)
	if err != nil {
		return -1, err
	}
	size := searchResults.TotalHits()
	qs.sizes.Put(string(key), int64(size))
	return size, nil
}

func (qs *QuadStore) checkValid(key string) bool {
	// Check if a quad with that key already exists (meaning it is a duplicate delta). If so, return true.
<<<<<<< HEAD
	get1, err := qs.client.Get().Index(indexName).Type("quads").Id(key).Do(context.Background())
=======
	res, err := qs.client.Get().Index(DefaultESIndex).Type("quads").Id(key).Do(context.Background())
>>>>>>> 1252dd08
	if err != nil {
		return false
	}
	return res.Found
}

// elasticNodeTracker - Keeping track of nodes in a quad for graph deletes
type elasticNodeTracker struct {
	NodeType  quad.Direction
	DeltaFlag graph.Procedure
}

// ApplyDeltas - A Delta is any update to the graph (an add or delete)
func (qs *QuadStore) ApplyDeltas(deltas []graph.Delta, ignoreOpts graph.IgnoreOpts) error {
<<<<<<< HEAD
	// A map of quad.Value (sub, pred, obj, label, or quad metadata) to an ElasticNodeTracker struct
=======

	// A map of quad.Value (sub, pred, obj, or label) to an elasticNodeTracker struct
>>>>>>> 1252dd08
	// Used to decide whether to add a node or delete it.
	nodeTracker := make(map[quad.Value]elasticNodeTracker)

	// Loop through all the deltas (graph adds or deletes)
	for _, d := range deltas {
		// Delta action must be add or delete. Else, throw error.
		if d.Action != graph.Add && d.Action != graph.Delete {
			return &graph.DeltaError{Delta: d, Err: graph.ErrInvalidAction}
		}
		key := qs.getIDForQuad(d.Quad)

		switch d.Action {
		case graph.Add:
			if qs.checkValid(key) { // Check if the quad already exists
				// If an option is provided to ignore duplicates, continue. Else, throw an error
				if ignoreOpts.IgnoreDup {
					continue
				} else {
					return &graph.DeltaError{Delta: d, Err: graph.ErrQuadExists}
				}
			}
		case graph.Delete:
			if !qs.checkValid(key) { // Check if the quad doesn't exist
				// If an option is provided to ignore missing, continue. Else, throw an error
				if ignoreOpts.IgnoreMissing {
					continue
				} else {
					return &graph.DeltaError{Delta: d, Err: graph.ErrQuadNotExist}
				}
			}
		}

		// Keeps track of the graph action (add or delete) for each kind of node (sub, pred, obj, label).
		// If d.Action is add, add the node. Else, delete it.
		nodeTracker[d.Quad.Subject] = elasticNodeTracker{
			quad.Subject, d.Action,
		}
		nodeTracker[d.Quad.Object] = elasticNodeTracker{
			quad.Object, d.Action,
		}
		nodeTracker[d.Quad.Predicate] = elasticNodeTracker{
			quad.Predicate, d.Action,
		}

		if d.Quad.Label != nil {
			nodeTracker[d.Quad.Label] = elasticNodeTracker{
				quad.Label, d.Action,
			}
		}

	}

	if clog.V(2) {
		clog.Infof("Existence verified. Proceeding.")
	}

	// Update the log index with the intended graph actions (add or delete)
	for _, d := range deltas {
		err := qs.updateLog(d)
		if err != nil {
			return &graph.DeltaError{Delta: d, Err: err}
		}
	}

	// Create all nodes before writing any quads - concurrent reads may observe broken quads otherwise
	// Loop through the nodes and either add or delete based on the boolean flag.
	for k, v := range nodeTracker {
		err := qs.updateNodeBy(k, v)
		if err != nil {
			return err
		}
	}

	// Loop through deltas and update the quads (either add or delete)
	for _, d := range deltas {
		err := qs.updateQuad(d.Quad, d.Action)
		if err != nil {
			return &graph.DeltaError{Delta: d, Err: err}
		}
	}

	_, err := qs.client.Flush(DefaultESIndex).Do(context.TODO())
	return err
}

// ElasticQuad - Quad structure
type ElasticQuad struct {
<<<<<<< HEAD
	Subject      string     `json:"subject"`
	Predicate    string     `json:"predicate"`
	Object       string     `json:"object"`
	Label        string     `json:"label"`
	QuadMetadata quad.Value `json:"quadmetadata"`
=======
	Subject   string `json:"subject"`
	Predicate string `json:"predicate"`
	Object    string `json:"object"`
	Label     string `json:"label"`
>>>>>>> 1252dd08
}

// ElasticNodeEntry - Node structure
type ElasticNodeEntry struct {
	Hash string `json:"hash"`
	Node value  `json:"node"`
}

// ElasticLogEntry - Log entry structure
type ElasticLogEntry struct {
	Action    string
	Key       string
	Timestamp int64
}

func (qs *QuadStore) updateQuad(q quad.Quad, proc graph.Procedure) error {

	switch proc {
	case graph.Add:
		upsert := ElasticQuad{
<<<<<<< HEAD
			Subject:      hashOf(q.Subject),
			Predicate:    hashOf(q.Predicate),
			Object:       hashOf(q.Object),
			Label:        hashOf(q.Label),
			QuadMetadata: q.QuadMetadata,
		}

		// Add document to index with specified ID
		_, err := qs.client.Index().Index(indexName).Type("quads").Id(qs.getIDForQuad(q)).BodyJson(upsert).Do(context.Background())
=======
			Subject:   hashOf(q.Subject),
			Predicate: hashOf(q.Predicate),
			Object:    hashOf(q.Object),
			Label:     hashOf(q.Label),
		}

		// Add document to index with specified ID
		_, err := qs.client.Index().Index(DefaultESIndex).Type("quads").Id(qs.getIDForQuad(q)).BodyJson(upsert).Do(context.Background())
>>>>>>> 1252dd08

		if err != nil {
			return err
		}

	case graph.Delete:
		// Delete document from index with specified ID
<<<<<<< HEAD
		_, err := qs.client.Delete().Index(indexName).Type("quads").Id(qs.getIDForQuad(q)).Do(context.Background())
=======
		_, err := qs.client.Delete().Index(DefaultESIndex).Type("quads").Id(qs.getIDForQuad(q)).Do(context.Background())
>>>>>>> 1252dd08

		if err != nil {
			return err
		}
	}

	return nil
}

func (qs *QuadStore) updateNodeBy(nodeVal quad.Value, trackedNode elasticNodeTracker) error {
	nodeVals := qs.ValueOf(nodeVal)
	nodeId := string(nodeVals.(NodeHash)) // Get hashed value of node

	switch trackedNode.DeltaFlag {
	case graph.Delete:

		// Construct an Elastic query to check if the Node marked for deletion is present
		// in another Quad. If so, don't delete the Node. If not, delete the Node.
		// Example: nodeType - subject, nodeId - 9328afb
		termQuery := elastic.NewTermQuery(trackedNode.NodeType.String(), nodeId)
		ctx := context.Background()

		// Elasticsearch query checking the quads Type
		searchResult, err := qs.client.Search().
<<<<<<< HEAD
			Index(indexName).
=======
			Index(DefaultESIndex).
>>>>>>> 1252dd08
			Type("quads").
			Query(termQuery).
			From(0).Size(1).
			Do(ctx)
		if err != nil {
			return err
		}

		// If the Node is present in more than one Quad, don't delete
		if searchResult.Hits.TotalHits > 1 {
			return nil
<<<<<<< HEAD
		} else {
			// Delete Node from nodes Type in elasticsearch
			_, err := qs.client.Delete().
				Index(indexName).
				Type("nodes").
				Id(nodeId).
				Do(context.Background())
			if err != nil {
				clog.Errorf("Error deleting empty node: %v", err)
				return err
			}
=======
		}
>>>>>>> 1252dd08

		// Delete Node from nodes Type in elasticsearch
		_, err = qs.client.Delete().
			Index(DefaultESIndex).
			Type("nodes").
			Id(nodeId).
			Do(context.Background())
		if err != nil {
			return err
		}

	case graph.Add:

		doc := ElasticNodeEntry{
			Hash: nodeId,
			Node: toElasticValue(nodeVal),
		}

		// Add document to index
<<<<<<< HEAD
		_, err := qs.client.Index().Index(indexName).Type("nodes").Id(nodeId).BodyJson(doc).Do(context.Background())
=======
		_, err := qs.client.Index().Index(DefaultESIndex).Type("nodes").Id(nodeId).BodyJson(doc).Do(context.Background())
>>>>>>> 1252dd08
		if err != nil {
			return err
		}

	}

	return nil
}

func (qs *QuadStore) updateLog(d graph.Delta) error {
	var action string
	if d.Action == graph.Add {
		action = "Add"
	} else {
		action = "Delete"
	}

	entry := ElasticLogEntry{
		Action:    action,
		Key:       qs.getIDForQuad(d.Quad),
		Timestamp: time.Now().UnixNano(),
	}

	// Add document to log index
	_, err := qs.client.Index().Index("log").Type("elastic").BodyJson(entry).Do(context.Background())

	if err != nil {
		return err
	}
	return nil
}

// Quad builds a quad from the values passed in
func (qs *QuadStore) Quad(v graph.Value) quad.Quad {
	//the old stuff from mongo
	h := v.(QuadHash)
	return quad.Quad{
		Subject:      qs.NameOf(NodeHash(h.Get(quad.Subject))),
		Predicate:    qs.NameOf(NodeHash(h.Get(quad.Predicate))),
		Object:       qs.NameOf(NodeHash(h.Get(quad.Object))),
		Label:        qs.NameOf(NodeHash(h.Get(quad.Label))),
		QuadMetadata: qs.NameOf(NodeHash(h.Get(quad.QuadMetadata))),
	}
}

// QuadIterator returns an iterator over quads
func (qs *QuadStore) QuadIterator(d quad.Direction, val graph.Value) graph.Iterator {
	return NewIterator(qs, "quads", d, val)
}

// NodesAllIterator returns an iterator over all nodes
func (qs *QuadStore) NodesAllIterator() graph.Iterator {
	return NewAllIterator(qs, "nodes")
}

// QuadsAllIterator returns an iterator over all quads
func (qs *QuadStore) QuadsAllIterator() graph.Iterator {
	return NewAllIterator(qs, "quads")
}

// ValueOf returns a Node from the quad value passed in
func (qs *QuadStore) ValueOf(s quad.Value) graph.Value {
	switch d := s.Native().(type) {
	case quad.QuadRef:
		return QuadRefGraphValue(d)
	default:
		return NodeHash(hashOf(s))
	}
}

// NameOf returns the name of the Node after hashing the graph value and running a search on the backend
func (qs *QuadStore) NameOf(v graph.Value) quad.Value {
	if v == nil {
		return nil
	} else if v, ok := v.(graph.PreFetchedValue); ok {
		return v.NameOf()
	}
	hash := v.(NodeHash)
	if hash == "" {
		return nil
	}
	if val, ok := qs.nodeTracker.Get(string(hash)); ok {
		return val.(quad.Value)
	}

	ctx := context.Background()
	termQuery := elastic.NewTermQuery("hash", string(hash))
	searchResult, err := qs.client.Search().
<<<<<<< HEAD
		Index(indexName).
=======
		Index(DefaultESIndex).
>>>>>>> 1252dd08
		Type("nodes").
		Query(termQuery).
		Size(1).
		Do(ctx)
	if err != nil {
		clog.Errorf("Error: %v", err)
		return nil
	}

	if searchResult.Hits.TotalHits == 0 {
		return nil
	}

	hit := searchResult.Hits.Hits[0]
	// convert json to object
	var eNode ElasticNode
	err = json.Unmarshal(*hit.Source, &eNode)
	if err != nil {
		return nil
	}
	return toQuadValue(eNode.Name)
}

// Size returns the number of quads in index cayley type quads
func (qs *QuadStore) Size() int64 {
	ctx := context.Background()
	searchResult, err := qs.client.
<<<<<<< HEAD
		Count(indexName).
=======
		Count(DefaultESIndex).
>>>>>>> 1252dd08
		Type("quads").
		Do(ctx)
	if err != nil {
		return int64(0)
	}

	return searchResult
}

// Horizon returns the number of writes done to the store
func (qs *QuadStore) Horizon() graph.PrimaryKey {
	ctx := context.Background()
	searchResult, err := qs.client.
		Search().
<<<<<<< HEAD
		Index(indexName).
=======
		Index("log").
		Type("elastic").
>>>>>>> 1252dd08
		Sort("_timestamp", false).
		From(0).Size(1).
		Do(ctx)

	if err != nil {
		return graph.NewSequentialKey(0)
	}

	var eNode ElasticNode
	if searchResult.Hits.TotalHits == 0 {
		return graph.NewSequentialKey(0)
	}

	hit := searchResult.Hits.Hits[0]
	// convert json to object
	err = json.Unmarshal(*hit.Source, &eNode)
	if err != nil {
		return graph.NewSequentialKey(0)
	}

	return graph.NewUniqueKey(eNode.ID)
}

// FixedIterator returns an iterator over a fixed value
func (qs *QuadStore) FixedIterator() graph.FixedIterator {
	return iterator.NewFixed(iterator.Identity)
}

// Close closes the connection to Elasticsearch
func (qs *QuadStore) Close() error {
<<<<<<< HEAD
	qs.client.CloseIndex(indexName)
=======
	qs.client.CloseIndex(DefaultESIndex)
>>>>>>> 1252dd08
	return nil
}

// QuadDirection gets the Node corresponding to the quad's direction
func (qs *QuadStore) QuadDirection(in graph.Value, d quad.Direction) graph.Value {
	return NodeHash(in.(QuadHash).Get(d))
}

// Type returns the type of backend (elastic in this case)
func (qs *QuadStore) Type() string {
	return QuadStoreType
}

// end interface implementations<|MERGE_RESOLUTION|>--- conflicted
+++ resolved
@@ -22,7 +22,7 @@
 	"strings"
 	"time"
 
-	elastic "gopkg.in/olivere/elastic.v5"
+	elasticClient "gopkg.in/olivere/elastic.v5"
 
 	"github.com/cayleygraph/cayley/clog"
 	"github.com/cayleygraph/cayley/graph"
@@ -34,7 +34,6 @@
 
 // QuadStoreType describes backend
 const QuadStoreType = "elastic"
-const DefaultESIndex = "cayley"
 
 var indexName string
 
@@ -106,20 +105,15 @@
 
 // QuadStore stores details needed for backend (elasticsearch in this case)
 type QuadStore struct {
-	client      *elastic.Client
+	client      *elasticClient.Client
 	nodeTracker *lru.Cache
 	sizes       *lru.Cache
 }
 
 // dialElastic connects to elasticsearch
-<<<<<<< HEAD
 func dialElastic(addr string, options graph.Options) (*elasticClient.Client, error) {
 	indexName = options["index"].(string)
 	client, err := elasticClient.NewClient(elasticClient.SetURL(addr))
-=======
-func dialElastic(addr string, options graph.Options) (*elastic.Client, error) {
-	client, err := elastic.NewClient(elastic.SetURL(addr))
->>>>>>> 1252dd08
 	if err != nil {
 		return client, err
 	}
@@ -162,14 +156,10 @@
 					"type": "keyword"
 				},
 				"label": {
-<<<<<<< HEAD
-					"type": "string"
+					"type": "keyword"
 				},
 				"quadmetadata": {
 					"type": "nested"
-=======
-					"type": "keyword"
->>>>>>> 1252dd08
 				}
 			}
 		},
@@ -195,11 +185,7 @@
     }
 	}`)
 	mapping := strings.Join(allSettings, "")
-<<<<<<< HEAD
 	_, err = client.CreateIndex(options["index"].(string)).BodyString(mapping).Do(ctx)
-=======
-	_, err = client.CreateIndex(DefaultESIndex).BodyString(mapping).Do(ctx)
->>>>>>> 1252dd08
 	if err != nil {
 		return err
 	}
@@ -213,10 +199,7 @@
 		return nil, err
 	}
 	qs.client = client
-<<<<<<< HEAD
 	qs.client.OpenIndex(options["index"].(string))
-=======
->>>>>>> 1252dd08
 	qs.nodeTracker = lru.New(1 << 16)
 	qs.sizes = lru.New(1 << 16)
 	return &qs, nil
@@ -340,7 +323,7 @@
 		for _, value := range s.Native().(map[string]string) {
 			buffer.WriteString(value)
 		}
-		return hex.EncodeToString(quad.HashOf(toQuadValue(buffer.String())))
+		return hex.EncodeToString(quad.HashOf(quad.String(buffer.String())))
 
 	default:
 		return hex.EncodeToString(quad.HashOf(s))
@@ -357,14 +340,10 @@
 	return id
 }
 
-func (qs *QuadStore) getSize(resultType string, query elastic.Query) (int64, error) {
+func (qs *QuadStore) getSize(resultType string, query elasticClient.Query) (int64, error) {
 	ctx := context.Background()
 
-<<<<<<< HEAD
 	searchResults, ok := qs.client.Search(indexName).
-=======
-	searchResults, ok := qs.client.Search(DefaultESIndex).
->>>>>>> 1252dd08
 		Type(resultType).
 		Query(query).
 		Do(ctx)
@@ -387,11 +366,7 @@
 
 func (qs *QuadStore) checkValid(key string) bool {
 	// Check if a quad with that key already exists (meaning it is a duplicate delta). If so, return true.
-<<<<<<< HEAD
-	get1, err := qs.client.Get().Index(indexName).Type("quads").Id(key).Do(context.Background())
-=======
-	res, err := qs.client.Get().Index(DefaultESIndex).Type("quads").Id(key).Do(context.Background())
->>>>>>> 1252dd08
+	res, err := qs.client.Get().Index(indexName).Type("quads").Id(key).Do(context.Background())
 	if err != nil {
 		return false
 	}
@@ -406,12 +381,8 @@
 
 // ApplyDeltas - A Delta is any update to the graph (an add or delete)
 func (qs *QuadStore) ApplyDeltas(deltas []graph.Delta, ignoreOpts graph.IgnoreOpts) error {
-<<<<<<< HEAD
-	// A map of quad.Value (sub, pred, obj, label, or quad metadata) to an ElasticNodeTracker struct
-=======
 
 	// A map of quad.Value (sub, pred, obj, or label) to an elasticNodeTracker struct
->>>>>>> 1252dd08
 	// Used to decide whether to add a node or delete it.
 	nodeTracker := make(map[quad.Value]elasticNodeTracker)
 
@@ -493,24 +464,17 @@
 		}
 	}
 
-	_, err := qs.client.Flush(DefaultESIndex).Do(context.TODO())
+	_, err := qs.client.Flush(indexName).Do(context.TODO())
 	return err
 }
 
 // ElasticQuad - Quad structure
 type ElasticQuad struct {
-<<<<<<< HEAD
 	Subject      string     `json:"subject"`
 	Predicate    string     `json:"predicate"`
 	Object       string     `json:"object"`
 	Label        string     `json:"label"`
 	QuadMetadata quad.Value `json:"quadmetadata"`
-=======
-	Subject   string `json:"subject"`
-	Predicate string `json:"predicate"`
-	Object    string `json:"object"`
-	Label     string `json:"label"`
->>>>>>> 1252dd08
 }
 
 // ElasticNodeEntry - Node structure
@@ -531,7 +495,6 @@
 	switch proc {
 	case graph.Add:
 		upsert := ElasticQuad{
-<<<<<<< HEAD
 			Subject:      hashOf(q.Subject),
 			Predicate:    hashOf(q.Predicate),
 			Object:       hashOf(q.Object),
@@ -541,16 +504,6 @@
 
 		// Add document to index with specified ID
 		_, err := qs.client.Index().Index(indexName).Type("quads").Id(qs.getIDForQuad(q)).BodyJson(upsert).Do(context.Background())
-=======
-			Subject:   hashOf(q.Subject),
-			Predicate: hashOf(q.Predicate),
-			Object:    hashOf(q.Object),
-			Label:     hashOf(q.Label),
-		}
-
-		// Add document to index with specified ID
-		_, err := qs.client.Index().Index(DefaultESIndex).Type("quads").Id(qs.getIDForQuad(q)).BodyJson(upsert).Do(context.Background())
->>>>>>> 1252dd08
 
 		if err != nil {
 			return err
@@ -558,11 +511,7 @@
 
 	case graph.Delete:
 		// Delete document from index with specified ID
-<<<<<<< HEAD
 		_, err := qs.client.Delete().Index(indexName).Type("quads").Id(qs.getIDForQuad(q)).Do(context.Background())
-=======
-		_, err := qs.client.Delete().Index(DefaultESIndex).Type("quads").Id(qs.getIDForQuad(q)).Do(context.Background())
->>>>>>> 1252dd08
 
 		if err != nil {
 			return err
@@ -582,16 +531,12 @@
 		// Construct an Elastic query to check if the Node marked for deletion is present
 		// in another Quad. If so, don't delete the Node. If not, delete the Node.
 		// Example: nodeType - subject, nodeId - 9328afb
-		termQuery := elastic.NewTermQuery(trackedNode.NodeType.String(), nodeId)
+		termQuery := elasticClient.NewTermQuery(trackedNode.NodeType.String(), nodeId)
 		ctx := context.Background()
 
 		// Elasticsearch query checking the quads Type
 		searchResult, err := qs.client.Search().
-<<<<<<< HEAD
 			Index(indexName).
-=======
-			Index(DefaultESIndex).
->>>>>>> 1252dd08
 			Type("quads").
 			Query(termQuery).
 			From(0).Size(1).
@@ -603,25 +548,11 @@
 		// If the Node is present in more than one Quad, don't delete
 		if searchResult.Hits.TotalHits > 1 {
 			return nil
-<<<<<<< HEAD
-		} else {
-			// Delete Node from nodes Type in elasticsearch
-			_, err := qs.client.Delete().
-				Index(indexName).
-				Type("nodes").
-				Id(nodeId).
-				Do(context.Background())
-			if err != nil {
-				clog.Errorf("Error deleting empty node: %v", err)
-				return err
-			}
-=======
-		}
->>>>>>> 1252dd08
+		}
 
 		// Delete Node from nodes Type in elasticsearch
 		_, err = qs.client.Delete().
-			Index(DefaultESIndex).
+			Index(indexName).
 			Type("nodes").
 			Id(nodeId).
 			Do(context.Background())
@@ -637,11 +568,7 @@
 		}
 
 		// Add document to index
-<<<<<<< HEAD
 		_, err := qs.client.Index().Index(indexName).Type("nodes").Id(nodeId).BodyJson(doc).Do(context.Background())
-=======
-		_, err := qs.client.Index().Index(DefaultESIndex).Type("nodes").Id(nodeId).BodyJson(doc).Do(context.Background())
->>>>>>> 1252dd08
 		if err != nil {
 			return err
 		}
@@ -728,13 +655,9 @@
 	}
 
 	ctx := context.Background()
-	termQuery := elastic.NewTermQuery("hash", string(hash))
+	termQuery := elasticClient.NewTermQuery("hash", string(hash))
 	searchResult, err := qs.client.Search().
-<<<<<<< HEAD
 		Index(indexName).
-=======
-		Index(DefaultESIndex).
->>>>>>> 1252dd08
 		Type("nodes").
 		Query(termQuery).
 		Size(1).
@@ -762,11 +685,7 @@
 func (qs *QuadStore) Size() int64 {
 	ctx := context.Background()
 	searchResult, err := qs.client.
-<<<<<<< HEAD
 		Count(indexName).
-=======
-		Count(DefaultESIndex).
->>>>>>> 1252dd08
 		Type("quads").
 		Do(ctx)
 	if err != nil {
@@ -781,12 +700,8 @@
 	ctx := context.Background()
 	searchResult, err := qs.client.
 		Search().
-<<<<<<< HEAD
-		Index(indexName).
-=======
 		Index("log").
 		Type("elastic").
->>>>>>> 1252dd08
 		Sort("_timestamp", false).
 		From(0).Size(1).
 		Do(ctx)
@@ -817,11 +732,7 @@
 
 // Close closes the connection to Elasticsearch
 func (qs *QuadStore) Close() error {
-<<<<<<< HEAD
 	qs.client.CloseIndex(indexName)
-=======
-	qs.client.CloseIndex(DefaultESIndex)
->>>>>>> 1252dd08
 	return nil
 }
 
