// Copyright 2014 The Cayley Authors. All rights reserved.
//
// Licensed under the Apache License, Version 2.0 (the "License");
// you may not use this file except in compliance with the License.
// You may obtain a copy of the License at
//
//     http://www.apache.org/licenses/LICENSE-2.0
//
// Unless required by applicable law or agreed to in writing, software
// distributed under the License is distributed on an "AS IS" BASIS,
// WITHOUT WARRANTIES OR CONDITIONS OF ANY KIND, either express or implied.
// See the License for the specific language governing permissions and
// limitations under the License.

package elastic

import (
<<<<<<< HEAD
	"fmt"
	"strings"
=======
	"context"
>>>>>>> 1252dd08

	"github.com/cayleygraph/cayley/graph"
	"github.com/cayleygraph/cayley/graph/iterator"
	"github.com/cayleygraph/cayley/quad"
	elastic "gopkg.in/olivere/elastic.v5"
)

// Iterator struct used for elastic backend
type Iterator struct {
	uid         uint64
	tags        graph.Tagger
	qs          *QuadStore
	dir         quad.Direction
	resultSet   *elastic.SearchResult
	resultIndex int64
	scrollId    string
	hash        graph.Value
	size        int64
	isAll       bool
	resultType  string
	types       string
	query       elastic.Query
	result      graph.Value
	err         error
}

// SearchResultsIterator contains the results of the search
type SearchResultsIterator struct {
	index         uint64
	searchResults *elastic.SearchResult
}

<<<<<<< HEAD
var ctx = context.Background()

func getFieldMap(qs *QuadStore) map[string]interface{} {
	fields, err := qs.client.GetFieldMapping().Index(indexName).Type("quads").Pretty(true).Do(ctx)
	if err != nil {
		fmt.Println("Error getting field mapping")
		return nil
	}

	defer func() {
		if err := recover(); err != nil {
			fmt.Println("Incorrect field mapping input")
		}
	}()

	fieldMap := fields[indexName].(map[string]interface{})["mappings"].(map[string]interface{})["quads"].(map[string]interface{}) //[keyVal].(map[string]interface{})["mapping"].(map[string]interface{}) //[keyVal].(map[string]interface{})["type"]
	return fieldMap
}

func isTime(fieldMap map[string]interface{}, keyVal string, quadDir quad.Direction) bool {
	defer func() {
		if err := recover(); err != nil {
			fmt.Println("Incorrect time mapping input")
		}
	}()

	result := fieldMap[quadDir.String()+"."+keyVal].(map[string]interface{})["mapping"].(map[string]interface{})[keyVal].(map[string]interface{})["type"]
	if result == "date" {
		return true
	}

	return false
}

=======
>>>>>>> 1252dd08
// NewIterator returns a new iterator
func NewIterator(qs *QuadStore, resultType string, d quad.Direction, val graph.Value) *Iterator {
	if d == quad.QuadMetadata {

		var query elastic.Query
		elasticFieldMapping := getFieldMap(qs)
		filterqueries := []elastic.Query{}

		if len(elasticFieldMapping) != 0 {
			for key, value := range val.(QuadRefGraphValue) {
				if isTime(elasticFieldMapping, key, d) {
					timeRange := strings.Split(value, "=>")
					if len(timeRange) < 2 {
						filterqueries = append(filterqueries, elastic.NewTermQuery("nullterm", "nullterm"))
						break
					}
					filterqueries = append(filterqueries, elastic.NewRangeQuery(d.String()+"."+key).From(timeRange[0]).To(timeRange[1]))
				} else {
					filterqueries = append(filterqueries, elastic.NewRegexpQuery(d.String()+"."+key, value))
				}
			}

			query = elastic.NewBoolQuery().Filter(filterqueries...)
		} else {
			query = elastic.NewTermQuery("nullterm", "nullterm")
		}

		return &Iterator{
			uid:         iterator.NextUID(),
			qs:          qs,
			dir:         d,
			resultSet:   nil,
			resultType:  resultType,
			resultIndex: 0,
			query:       query,
			size:        -1,
			hash:        val,
			isAll:       false,
		}

	} else {
		h := val.(NodeHash)
		query := elastic.NewTermQuery(d.String(), string(h))

		return &Iterator{
			uid:         iterator.NextUID(),
			qs:          qs,
			dir:         d,
			resultSet:   nil,
			resultType:  resultType,
			resultIndex: 0,
			query:       query,
			size:        -1,
			hash:        h,
			isAll:       false,
		}
	}
}

// if iterator is empty make elastic query and return results set
func (it *Iterator) makeElasticResultSet(ctx context.Context) (*elastic.SearchResult, error) {
	if it.isAll {
<<<<<<< HEAD
		return it.qs.client.Scroll(indexName).Type(it.resultType).Do(ctx)
	}
	return it.qs.client.Scroll(indexName).Type(it.resultType).Query(it.query).Do(ctx)
=======
		resultSet, error := it.qs.client.Scroll("cayley").Type(it.resultType).Do(ctx)
		it.resultSet = resultSet
		return resultSet, error
	}
	resultSet, error := it.qs.client.Scroll("cayley").Type(it.resultType).Query(it.query).Do(ctx)
	it.resultSet = resultSet
	return resultSet, error
>>>>>>> 1252dd08
}

// NewAllIterator returns an iterator over all nodes
func NewAllIterator(qs *QuadStore, resultType string) *Iterator {
	query := elastic.NewTypeQuery(resultType)
	return &Iterator{
		uid:         iterator.NextUID(),
		qs:          qs,
		dir:         quad.Any,
		resultSet:   nil,
		resultType:  resultType,
		resultIndex: 0,
		size:        -1,
		query:       query,
		hash:        NodeHash(""),
		isAll:       true,
	}
}

// Tagger returns the iterator tags
func (it *Iterator) Tagger() *graph.Tagger {
	return &it.tags
}

// TagResults tags the iterator results
func (it *Iterator) TagResults(dst map[string]graph.Value) {
	for _, tag := range it.tags.Tags() {
		dst[tag] = it.Result()
	}

	for tag, value := range it.tags.Fixed() {
		dst[tag] = value
	}
}

// Result returns the iterator results
func (it *Iterator) Result() graph.Value {
	return it.result
}

// Next returns true and increments resultIndex if there is another result in the elastic results page, else returns false.
func (it *Iterator) Next() bool {
	ctx := context.Background()
	if it.resultSet == nil {
		results, err := it.makeElasticResultSet(ctx)
		if err != nil {
			return false
		}
		it.resultSet = results
	}

	var resultID string
	if it.resultIndex < int64(len(it.resultSet.Hits.Hits)) {
		resultID = it.resultSet.Hits.Hits[it.resultIndex].Id
		it.resultIndex++
	} else {
		newResults, err := it.qs.client.Scroll(indexName).ScrollId(it.resultSet.ScrollId).Do(ctx)
		if err != nil || newResults.Hits.TotalHits == 0 {
			return false
		}
		it.resultSet = newResults
		resultID = it.resultSet.Hits.Hits[0].Id
		it.resultIndex = 1
	}

	if it.resultType == "quads" {
		it.result = QuadHash(resultID)
	} else {
		it.result = NodeHash(resultID)
	}

	return true
}

// NextPath gives another path in the tree that gives us the desired result
func (it *Iterator) NextPath() bool {
	return false
}

// Contains checks if the graph contains a given value
func (it *Iterator) Contains(v graph.Value) bool {
	graph.ContainsLogIn(it, v)
	if it.isAll {
		it.result = v
		return graph.ContainsLogOut(it, v, true)
	}
	val := NodeHash(v.(QuadHash).Get(it.dir))

	if val == it.hash || it.dir == quad.QuadMetadata {
		it.result = v
		return graph.ContainsLogOut(it, v, true)
	}
	return graph.ContainsLogOut(it, v, false)
}

// Err returns an error
func (it *Iterator) Err() error {
	return it.err
}

// Reset makes a result set
func (it *Iterator) Reset() {
	it.resultSet = nil
	it.resultIndex = 0
}

// Clone copies the iterator that is passed in
func (it *Iterator) Clone() graph.Iterator {
	var m *Iterator
	if it.isAll {
		m = NewAllIterator(it.qs, it.resultType)
	} else {
		m = NewIterator(it.qs, it.resultType, it.dir, it.hash)
	}
	m.tags.CopyFrom(it)
	return m
}

// Stats returns the stats of the Iterator
func (it *Iterator) Stats() graph.IteratorStats {
	size, exact := it.Size()
	return graph.IteratorStats{
		ContainsCost: 1,
		NextCost:     5,
		Size:         size,
		ExactSize:    exact,
	}
}

// Size gives the number of results returned
func (it *Iterator) Size() (int64, bool) {
	if it.size == -1 {
		var err error
		it.size, err = it.qs.getSize(it.resultType, it.query)
		if err != nil {
			it.err = err
		}
	}
	return it.size, true
}

// Type returns the kind of iterator (All, And, etc.)
func (it *Iterator) Type() graph.Type {
	if it.isAll {
		return graph.All
	}
	return elasticType
}

// Optimize makes the iterator more efficient
func (it *Iterator) Optimize() (graph.Iterator, bool) { return it, false }

// SubIterators returns the subiterators
func (it *Iterator) SubIterators() []graph.Iterator {
	return nil
}

// Describe gives the graph description
func (it *Iterator) Describe() graph.Description {
	size, _ := it.Size()
	graphName := ""
	switch it.hash.(type) {
	case NodeHash:
		graphName = string(it.hash.(NodeHash))
	case QuadRefGraphValue:
		graphName = it.hash.(QuadRefGraphValue).String()
	}

	return graph.Description{
		UID:  it.UID(),
		Name: graphName,
		Type: it.Type(),
		Size: size,
	}
}

// Close closes the iterator
func (it *Iterator) Close() error {
	return nil
}

// UID returns the iterator ID
func (it *Iterator) UID() uint64 {
	return it.uid
}

var elasticType graph.Type

// Type returns the type of graph (elastic in this case)
func Type() graph.Type { return elasticType }

// Sorted sorts the iterator results
func (it *Iterator) Sorted() bool { return true }

var _ graph.Iterator = &Iterator{}<|MERGE_RESOLUTION|>--- conflicted
+++ resolved
@@ -15,12 +15,9 @@
 package elastic
 
 import (
-<<<<<<< HEAD
+	"context"
 	"fmt"
 	"strings"
-=======
-	"context"
->>>>>>> 1252dd08
 
 	"github.com/cayleygraph/cayley/graph"
 	"github.com/cayleygraph/cayley/graph/iterator"
@@ -53,7 +50,6 @@
 	searchResults *elastic.SearchResult
 }
 
-<<<<<<< HEAD
 var ctx = context.Background()
 
 func getFieldMap(qs *QuadStore) map[string]interface{} {
@@ -88,8 +84,6 @@
 	return false
 }
 
-=======
->>>>>>> 1252dd08
 // NewIterator returns a new iterator
 func NewIterator(qs *QuadStore, resultType string, d quad.Direction, val graph.Value) *Iterator {
 	if d == quad.QuadMetadata {
@@ -152,19 +146,9 @@
 // if iterator is empty make elastic query and return results set
 func (it *Iterator) makeElasticResultSet(ctx context.Context) (*elastic.SearchResult, error) {
 	if it.isAll {
-<<<<<<< HEAD
 		return it.qs.client.Scroll(indexName).Type(it.resultType).Do(ctx)
 	}
 	return it.qs.client.Scroll(indexName).Type(it.resultType).Query(it.query).Do(ctx)
-=======
-		resultSet, error := it.qs.client.Scroll("cayley").Type(it.resultType).Do(ctx)
-		it.resultSet = resultSet
-		return resultSet, error
-	}
-	resultSet, error := it.qs.client.Scroll("cayley").Type(it.resultType).Query(it.query).Do(ctx)
-	it.resultSet = resultSet
-	return resultSet, error
->>>>>>> 1252dd08
 }
 
 // NewAllIterator returns an iterator over all nodes
