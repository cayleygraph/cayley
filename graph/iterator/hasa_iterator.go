--- conflicted
+++ resolved
@@ -34,15 +34,10 @@
 // Alternatively, can be seen as the dual of the LinksTo iterator.
 
 import (
-	"github.com/cayleygraph/cayley/clog"
-
-<<<<<<< HEAD
+	"github.com/codelingo/cayley/clog"
+
 	"github.com/codelingo/cayley/graph"
 	"github.com/codelingo/cayley/quad"
-=======
-	"github.com/cayleygraph/cayley/graph"
-	"github.com/cayleygraph/cayley/quad"
->>>>>>> 93762b85
 )
 
 // A HasA consists of a reference back to the graph.QuadStore that it references,
