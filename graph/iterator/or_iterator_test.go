// Copyright 2014 The Cayley Authors. All rights reserved.
//
// Licensed under the Apache License, Version 2.0 (the "License");
// you may not use this file except in compliance with the License.
// You may obtain a copy of the License at
//
//     http://www.apache.org/licenses/LICENSE-2.0
//
// Unless required by applicable law or agreed to in writing, software
// distributed under the License is distributed on an "AS IS" BASIS,
// WITHOUT WARRANTIES OR CONDITIONS OF ANY KIND, either express or implied.
// See the License for the specific language governing permissions and
// limitations under the License.

package iterator

import (
	"errors"
	"reflect"
	"testing"

<<<<<<< HEAD
	"github.com/codelingo/cayley/graph"
=======
	"github.com/cayleygraph/cayley/graph"
>>>>>>> 93762b85
)

func iterated(it graph.Iterator) []int {
	var res []int
	for it.Next() {
		res = append(res, int(it.Result().(Int64Node)))
	}
	return res
}

func TestOrIteratorBasics(t *testing.T) {
	or := NewOr()
	f1 := NewFixed(Identity)
	f1.Add(Int64Node(1))
	f1.Add(Int64Node(2))
	f1.Add(Int64Node(3))
	f2 := NewFixed(Identity)
	f2.Add(Int64Node(3))
	f2.Add(Int64Node(9))
	f2.Add(Int64Node(20))
	f2.Add(Int64Node(21))
	or.AddSubIterator(f1)
	or.AddSubIterator(f2)

	if v, _ := or.Size(); v != 7 {
		t.Errorf("Unexpected iterator size, got:%d expected %d", v, 7)
	}

	expect := []int{1, 2, 3, 3, 9, 20, 21}
	for i := 0; i < 2; i++ {
		if got := iterated(or); !reflect.DeepEqual(got, expect) {
			t.Errorf("Failed to iterate Or correctly on repeat %d, got:%v expect:%v", i, got, expect)
		}
		or.Reset()
	}

	// Check that optimization works.
	optOr, _ := or.Optimize()
	if got := iterated(optOr); !reflect.DeepEqual(got, expect) {
		t.Errorf("Failed to iterate optimized Or correctly, got:%v expect:%v", got, expect)
	}

	for _, v := range []int{2, 3, 21} {
		if !or.Contains(Int64Node(v)) {
			t.Errorf("Failed to correctly check %d as true", v)
		}
	}

	for _, v := range []int{22, 5, 0} {
		if or.Contains(Int64Node(v)) {
			t.Errorf("Failed to correctly check %d as false", v)
		}
	}
}

func TestShortCircuitingOrBasics(t *testing.T) {
	var or *Or

	f1 := NewFixed(Identity)
	f1.Add(Int64Node(1))
	f1.Add(Int64Node(2))
	f1.Add(Int64Node(3))
	f2 := NewFixed(Identity)
	f2.Add(Int64Node(3))
	f2.Add(Int64Node(9))
	f2.Add(Int64Node(20))
	f2.Add(Int64Node(21))

	or = NewShortCircuitOr()
	or.AddSubIterator(f1)
	or.AddSubIterator(f2)
	size, exact := or.Size()
	if size != 4 {
		t.Errorf("Unexpected iterator size, got:%d expected %d", size, 4)
	}
	if !exact {
		t.Error("Size not exact.")
	}

	// It should extract the first iterators' numbers.
	or = NewShortCircuitOr()
	or.AddSubIterator(f1)
	or.AddSubIterator(f2)
	expect := []int{1, 2, 3}
	for i := 0; i < 2; i++ {
		if got := iterated(or); !reflect.DeepEqual(got, expect) {
			t.Errorf("Failed to iterate Or correctly on repeat %d, got:%v expect:%v", i, got, expect)
		}
		or.Reset()
	}

	// Check optimization works.
	optOr, _ := or.Optimize()
	if got := iterated(optOr); !reflect.DeepEqual(got, expect) {
		t.Errorf("Failed to iterate optimized Or correctly, got:%v expect:%v", got, expect)
	}

	// Check that numbers in either iterator exist.
	or = NewShortCircuitOr()
	or.AddSubIterator(f1)
	or.AddSubIterator(f2)
	for _, v := range []int{2, 3, 21} {
		if !or.Contains(Int64Node(v)) {
			t.Errorf("Failed to correctly check %d as true", v)
		}
	}
	for _, v := range []int{22, 5, 0} {
		if or.Contains(Int64Node(v)) {
			t.Errorf("Failed to correctly check %d as false", v)
		}
	}

	// Check that it pulls the second iterator's numbers if the first is empty.
	or = NewShortCircuitOr()
	or.AddSubIterator(NewFixed(Identity))
	or.AddSubIterator(f2)
	expect = []int{3, 9, 20, 21}
	for i := 0; i < 2; i++ {
		if got := iterated(or); !reflect.DeepEqual(got, expect) {
			t.Errorf("Failed to iterate Or correctly on repeat %d, got:%v expect:%v", i, got, expect)
		}
		or.Reset()
	}
	// Check optimization works.
	optOr, _ = or.Optimize()
	if got := iterated(optOr); !reflect.DeepEqual(got, expect) {
		t.Errorf("Failed to iterate optimized Or correctly, got:%v expect:%v", got, expect)
	}
}

func TestOrIteratorErr(t *testing.T) {
	wantErr := errors.New("unique")
	orErr := newTestIterator(false, wantErr)

	fix1 := NewFixed(Identity)
	fix1.Add(Int64Node(1))

	or := NewOr()
	or.AddSubIterator(fix1)
	or.AddSubIterator(orErr)
	or.AddSubIterator(NewInt64(1, 5, true))

	if !or.Next() {
		t.Errorf("Failed to iterate Or correctly")
	}
	if got := or.Result(); got.(Int64Node) != 1 {
		t.Errorf("Failed to iterate Or correctly, got:%v expect:1", got)
	}

	if or.Next() != false {
		t.Errorf("Or iterator did not pass through underlying 'false'")
	}
	if or.Err() != wantErr {
		t.Errorf("Or iterator did not pass through underlying Err")
	}
}

func TestShortCircuitOrIteratorErr(t *testing.T) {
	wantErr := errors.New("unique")
	orErr := newTestIterator(false, wantErr)

	or := NewOr()
	or.AddSubIterator(orErr)
	or.AddSubIterator(NewInt64(1, 5, true))

	if or.Next() != false {
		t.Errorf("Or iterator did not pass through underlying 'false'")
	}
	if or.Err() != wantErr {
		t.Errorf("Or iterator did not pass through underlying Err")
	}
}<|MERGE_RESOLUTION|>--- conflicted
+++ resolved
@@ -19,11 +19,7 @@
 	"reflect"
 	"testing"
 
-<<<<<<< HEAD
 	"github.com/codelingo/cayley/graph"
-=======
-	"github.com/cayleygraph/cayley/graph"
->>>>>>> 93762b85
 )
 
 func iterated(it graph.Iterator) []int {
