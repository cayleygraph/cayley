--- conflicted
+++ resolved
@@ -17,13 +17,9 @@
 import (
 	"sort"
 
-	"github.com/cayleygraph/cayley/clog"
-
-<<<<<<< HEAD
+	"github.com/codelingo/cayley/clog"
+
 	"github.com/codelingo/cayley/graph"
-=======
-	"github.com/cayleygraph/cayley/graph"
->>>>>>> 93762b85
 )
 
 // Perhaps the most tricky file in this entire module. Really a method on the
