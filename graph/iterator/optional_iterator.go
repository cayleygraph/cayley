// Copyright 2014 The Cayley Authors. All rights reserved.
//
// Licensed under the Apache License, Version 2.0 (the "License");
// you may not use this file except in compliance with the License.
// You may obtain a copy of the License at
//
//     http://www.apache.org/licenses/LICENSE-2.0
//
// Unless required by applicable law or agreed to in writing, software
// distributed under the License is distributed on an "AS IS" BASIS,
// WITHOUT WARRANTIES OR CONDITIONS OF ANY KIND, either express or implied.
// See the License for the specific language governing permissions and
// limitations under the License.

package iterator

// "Optional" is kind of odd. It's not an iterator in the strictest sense, but
// it's easier to implement as an iterator.
//
// Consider what it means. It means that we have a subconstraint which we do
// not want to constrain the query -- we just want it to return the matching
// subgraph if one matches at all. By analogy to regular expressions, it is the
// '?' operator.
//
// If it were a proper iterator of its own (and indeed, a reasonable refactor
// of this iterator would be to make it such) it would contain an all iterator
// -- all things in the graph. It matches everything (as does the regex "(a)?")

import (
<<<<<<< HEAD
	"github.com/codelingo/cayley/graph"
=======
	"github.com/cayleygraph/cayley/clog"
	"github.com/cayleygraph/cayley/graph"
>>>>>>> 93762b85
)

// An optional iterator has the sub-constraint iterator we wish to be optional
// and whether the last check we received was true or false.
type Optional struct {
	uid       uint64
	tags      graph.Tagger
	subIt     graph.Iterator
	lastCheck bool
	result    graph.Value
	err       error
}

// Creates a new optional iterator.
func NewOptional(it graph.Iterator) *Optional {
	return &Optional{
		uid:   NextUID(),
		subIt: it,
	}
}

func (it *Optional) UID() uint64 {
	return it.uid
}

func (it *Optional) Reset() {
	it.subIt.Reset()
	it.lastCheck = false
}

func (it *Optional) Close() error {
	return it.subIt.Close()
}

func (it *Optional) Tagger() *graph.Tagger {
	return &it.tags
}

func (it *Optional) Clone() graph.Iterator {
	out := NewOptional(it.subIt.Clone())
	out.tags.CopyFrom(it)
	return out
}

func (it *Optional) Err() error {
	return it.err
}

func (it *Optional) Result() graph.Value {
	return it.result
}

// Optional iterator cannot be Next()'ed.
func (it *Optional) Next() bool {
	clog.Errorf("Nexting an un-nextable iterator: %T", it)
	return false
}

// Optional iterator cannot be Next()'ed.
func (it *Optional) NoNext() {}

// An optional iterator only has a next result if, (a) last time we checked
// we had any results whatsoever, and (b) there was another subresult in our
// optional subbranch.
func (it *Optional) NextPath() bool {
	if it.lastCheck {
		ok := it.subIt.NextPath()
		if !ok {
			it.err = it.subIt.Err()
		}
		return ok
	}
	return false
}

// No subiterators.
func (it *Optional) SubIterators() []graph.Iterator {
	return nil
}

// Contains() is the real hack of this iterator. It always returns true, regardless
// of whether the subiterator matched. But we keep track of whether the subiterator
// matched for results purposes.
func (it *Optional) Contains(val graph.Value) bool {
	checked := it.subIt.Contains(val)
	it.lastCheck = checked
	it.err = it.subIt.Err()
	it.result = val
	return true
}

// If we failed the check, then the subiterator should not contribute to the result
// set. Otherwise, go ahead and tag it.
func (it *Optional) TagResults(dst map[string]graph.Value) {
	if it.lastCheck == false {
		return
	}
	it.subIt.TagResults(dst)
}

// Registers the optional iterator.
func (it *Optional) Type() graph.Type { return graph.Optional }

func (it *Optional) Describe() graph.Description {
	primary := it.subIt.Describe()
	return graph.Description{
		UID:      it.UID(),
		Type:     it.Type(),
		Tags:     it.tags.Tags(),
		Iterator: &primary,
	}
}

// There's nothing to optimize for an optional. Optimize the subiterator and
// potentially replace it.
func (it *Optional) Optimize() (graph.Iterator, bool) {
	newSub, changed := it.subIt.Optimize()
	if changed {
		it.subIt.Close()
		it.subIt = newSub
	}
	return it, false
}

// We're only as expensive as our subiterator. Except, we can't be nexted.
func (it *Optional) Stats() graph.IteratorStats {
	subStats := it.subIt.Stats()
	return graph.IteratorStats{
		ContainsCost: subStats.ContainsCost,
		NextCost:     int64(1 << 62),
		Size:         subStats.Size,
	}
}

// If you're empty and you know it, clap your hands.
func (it *Optional) Size() (int64, bool) {
	return 0, true
}

var (
	_ graph.Iterator = &Optional{}
	_ graph.NoNext   = &Optional{}
)<|MERGE_RESOLUTION|>--- conflicted
+++ resolved
@@ -27,12 +27,8 @@
 // -- all things in the graph. It matches everything (as does the regex "(a)?")
 
 import (
-<<<<<<< HEAD
+	"github.com/codelingo/cayley/clog"
 	"github.com/codelingo/cayley/graph"
-=======
-	"github.com/cayleygraph/cayley/clog"
-	"github.com/cayleygraph/cayley/graph"
->>>>>>> 93762b85
 )
 
 // An optional iterator has the sub-constraint iterator we wish to be optional
