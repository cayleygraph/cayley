--- conflicted
+++ resolved
@@ -15,14 +15,10 @@
 package iterator
 
 import (
-<<<<<<< HEAD
+	"strconv"
+
 	"github.com/codelingo/cayley/graph"
 	"github.com/codelingo/cayley/quad"
-=======
-	"github.com/cayleygraph/cayley/graph"
-	"github.com/cayleygraph/cayley/quad"
-	"strconv"
->>>>>>> 93762b85
 )
 
 // store is a mocked version of the QuadStore interface, for use in tests.
