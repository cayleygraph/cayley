--- conflicted
+++ resolved
@@ -1,11 +1,7 @@
 package iterator
 
 import (
-<<<<<<< HEAD
 	"github.com/codelingo/cayley/graph"
-=======
-	"github.com/cayleygraph/cayley/graph"
->>>>>>> 93762b85
 )
 
 // Unique iterator removes duplicate values from it's subiterator.
