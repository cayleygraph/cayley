--- conflicted
+++ resolved
@@ -18,11 +18,7 @@
 	"errors"
 	"testing"
 
-<<<<<<< HEAD
 	"github.com/codelingo/cayley/graph"
-=======
-	"github.com/cayleygraph/cayley/graph"
->>>>>>> 93762b85
 )
 
 // Make sure that tags work on the And.
