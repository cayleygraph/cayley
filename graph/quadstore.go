--- conflicted
+++ resolved
@@ -25,11 +25,7 @@
 	"errors"
 	"fmt"
 
-<<<<<<< HEAD
 	"github.com/codelingo/cayley/quad"
-=======
-	"github.com/cayleygraph/cayley/quad"
->>>>>>> 93762b85
 )
 
 // Value defines an opaque "quad store value" type. However the backend wishes
