--- conflicted
+++ resolved
@@ -17,10 +17,7 @@
 import (
 	"fmt"
 	"regexp"
-<<<<<<< HEAD
 	"strconv"
-=======
->>>>>>> df84ef84
 
 	"github.com/codelingo/cayley/graph"
 	"github.com/codelingo/cayley/graph/iterator"
@@ -67,14 +64,6 @@
 	}
 }
 
-<<<<<<< HEAD
-func regexMorphism(pattern *regexp.Regexp) morphism {
-	return morphism{
-		Name:     "regex",
-		Reversal: func(ctx *pathContext) (morphism, *pathContext) { return regexMorphism(pattern), ctx },
-		Apply: func(qs graph.QuadStore, in graph.Iterator, ctx *pathContext) (graph.Iterator, *pathContext) {
-			return iterator.NewRegex(in, pattern, qs), ctx
-=======
 func regexMorphism(pattern *regexp.Regexp, refs bool) morphism {
 	return morphism{
 		Name:     "regex",
@@ -83,7 +72,6 @@
 			it := iterator.NewRegex(in, pattern, qs)
 			it.AllowRefs(refs)
 			return it, ctx
->>>>>>> df84ef84
 		},
 	}
 }
