// Copyright 2014 The Cayley Authors. All rights reserved.
//
// Licensed under the Apache License, Version 2.0 (the "License");
// you may not use this file except in compliance with the License.
// You may obtain a copy of the License at
//
//     http://www.apache.org/licenses/LICENSE-2.0
//
// Unless required by applicable law or agreed to in writing, software
// distributed under the License is distributed on an "AS IS" BASIS,
// WITHOUT WARRANTIES OR CONDITIONS OF ANY KIND, either express or implied.
// See the License for the specific language governing permissions and
// limitations under the License.

package path

import (
	"fmt"
	"regexp"
<<<<<<< HEAD
	"strconv"
=======
>>>>>>> cdce5170

	"github.com/codelingo/cayley/graph"
	"github.com/codelingo/cayley/graph/iterator"
	"github.com/codelingo/cayley/quad"
)

// join puts two iterators together by intersecting their result sets with an AND
// Since we're using an and iterator, it's a good idea to put the smallest result
// set first so that Next() produces fewer values to check Contains().
func join(qs graph.QuadStore, its ...graph.Iterator) graph.Iterator {
	and := iterator.NewAnd(qs)
	for _, it := range its {
		if it == nil {
			continue
		}
		and.AddSubIterator(it)
	}
	return and
}

// isMorphism represents all nodes passed in-- if there are none, this function
// acts as a passthrough for the previous iterator.
func isMorphism(nodes ...quad.Value) morphism {
	return morphism{
		Name:     "is",
		Reversal: func(ctx *pathContext) (morphism, *pathContext) { return isMorphism(nodes...), ctx },
		Apply: func(qs graph.QuadStore, in graph.Iterator, ctx *pathContext) (graph.Iterator, *pathContext) {
			if len(nodes) == 0 {
				// Acting as a passthrough here is equivalent to
				// building a NodesAllIterator to Next() or Contains()
				// from here as in previous versions.
				return in, ctx
			}

			isNodes := qs.FixedIterator()
			for _, n := range nodes {
				isNodes.Add(qs.ValueOf(n))
			}

			// Anything with fixedIterators will usually have a much
			// smaller result set, so join isNodes first here.
			return join(qs, isNodes, in), ctx
		},
	}
}

func regexMorphism(pattern *regexp.Regexp) morphism {
	return morphism{
		Name:     "regex",
		Reversal: func(ctx *pathContext) (morphism, *pathContext) { return regexMorphism(pattern), ctx },
		Apply: func(qs graph.QuadStore, in graph.Iterator, ctx *pathContext) (graph.Iterator, *pathContext) {
			return iterator.NewRegex(in, pattern, qs), ctx
		},
	}
}

// cmpMorphism is the set of nodes that passes comparison iterator with the same parameters.
func cmpMorphism(op iterator.Operator, node quad.Value) morphism {
	return morphism{
		Name:     "cmp",
		Reversal: func(ctx *pathContext) (morphism, *pathContext) { return cmpMorphism(op, node), ctx },
		Apply: func(qs graph.QuadStore, in graph.Iterator, ctx *pathContext) (graph.Iterator, *pathContext) {
			return iterator.NewComparison(in, op, node, qs), ctx
		},
	}
}

// hasMorphism is the set of nodes that is reachable via either a *Path, a
// single node.(string) or a list of nodes.([]string).
func hasMorphism(via interface{}, nodes ...quad.Value) morphism {
	return morphism{
		Name:     "has",
		Reversal: func(ctx *pathContext) (morphism, *pathContext) { return hasMorphism(via, nodes...), ctx },
		Apply: func(qs graph.QuadStore, in graph.Iterator, ctx *pathContext) (graph.Iterator, *pathContext) {
			return buildHas(qs, via, in, false, nodes), ctx
		},
	}
}

func hasReverseMorphism(via interface{}, nodes ...quad.Value) morphism {
	return morphism{
		Name:     "hasr",
		Reversal: func(ctx *pathContext) (morphism, *pathContext) { return hasMorphism(via, nodes...), ctx },
		Apply: func(qs graph.QuadStore, in graph.Iterator, ctx *pathContext) (graph.Iterator, *pathContext) {
			return buildHas(qs, via, in, true, nodes), ctx
		},
	}
}

func hasRegexMorphism(via interface{}, pattern string) morphism {
	return morphism{
		Name:     "hasregex",
		Reversal: func(ctx *pathContext) (morphism, *pathContext) { return hasRegexMorphism(via, pattern), ctx },
		Apply: func(qs graph.QuadStore, in graph.Iterator, ctx *pathContext) (graph.Iterator, *pathContext) {
			viaIter := buildViaPath(qs, via).
				BuildIterator()

			ends := func() graph.Iterator {
				re := regexp.MustCompile(pattern)
				out := inOutIterator(buildViaPath(qs, via), in, false, nil, ctx)

				// Transfer dest nodes from 'all outbound' to fixed queue if they
				// pass the regex.
				fixed := qs.FixedIterator()
				for out.Next() {
					n := out.Result()
					if re.MatchString(qs.NameOf(n).String()) {
						fixed.Add(n)
					}
				}
				// Even though out isn't used again, it holds 'in' as a sub-iterator and
				// therefore needs to be reset
				out.Reset()

				return fixed
			}()

			trail := iterator.NewLinksTo(qs, viaIter, quad.Predicate)
			dest := iterator.NewLinksTo(qs, ends, quad.Object)

			route := join(qs, dest, trail)
			has := iterator.NewHasA(qs, route, quad.Subject)
			return join(qs, has, in), ctx
		},
	}
}

func hasComparisonMorphism(via interface{}, operator string, number float64) morphism {
	return morphism{
		Name: "hascomparison",
		Reversal: func(ctx *pathContext) (morphism, *pathContext) {
			return hasComparisonMorphism(via, operator, number), ctx
		},
		Apply: func(qs graph.QuadStore, in graph.Iterator, ctx *pathContext) (graph.Iterator, *pathContext) {
			viaIter := buildViaPath(qs, via).
				BuildIterator()

			ends := func() graph.Iterator {
				var compare func(float64, float64) bool
				switch operator {
				case "==":
					compare = func(lhs, rhs float64) bool { return lhs == rhs }
				case "<":
					compare = func(lhs, rhs float64) bool { return lhs < rhs }
				case "<=":
					compare = func(lhs, rhs float64) bool { return lhs <= rhs }
				case ">":
					compare = func(lhs, rhs float64) bool { return lhs > rhs }
				case ">=":
					compare = func(lhs, rhs float64) bool { return lhs >= rhs }
				}

				out := inOutIterator(buildViaPath(qs, via), in, false, nil, ctx)

				// Transfer dest nodes from 'all outbound' to fixed queue if they
				// pass the comparison.
				fixed := qs.FixedIterator()
				for out.Next() {
					n := out.Result()
					fl, err := strconv.ParseFloat(qs.NameOf(n).String(), 64)
					if err != nil {
						fl = 0
					}
					if compare(fl, number) {
						fixed.Add(n)
					}
				}
				// Even though out isn't used again, it holds 'in' as a sub-iterator and
				// therefore needs to be reset
				out.Reset()

				return fixed
			}()

			trail := iterator.NewLinksTo(qs, viaIter, quad.Predicate)
			dest := iterator.NewLinksTo(qs, ends, quad.Object)

			route := join(qs, dest, trail)
			has := iterator.NewHasA(qs, route, quad.Subject)
			return join(qs, has, in), ctx
		},
	}
}

func tagMorphism(tags ...string) morphism {
	return morphism{
		Name:     "tag",
		Reversal: func(ctx *pathContext) (morphism, *pathContext) { return tagMorphism(tags...), ctx },
		Apply: func(qs graph.QuadStore, in graph.Iterator, ctx *pathContext) (graph.Iterator, *pathContext) {
			for _, t := range tags {
				in.Tagger().Add(t)
			}
			return in, ctx
		},
		tags: tags,
	}
}

// outMorphism iterates forward one RDF triple or via an entire path.
func outMorphism(tags []string, via ...interface{}) morphism {
	return morphism{
		Name:     "out",
		Reversal: func(ctx *pathContext) (morphism, *pathContext) { return inMorphism(tags, via...), ctx },
		Apply: func(qs graph.QuadStore, in graph.Iterator, ctx *pathContext) (graph.Iterator, *pathContext) {
			path := buildViaPath(qs, via...)
			return inOutIterator(path, in, false, tags, ctx), ctx
		},
		tags: tags,
	}
}

// inMorphism iterates backwards one RDF triple or via an entire path.
func inMorphism(tags []string, via ...interface{}) morphism {
	return morphism{
		Name:     "in",
		Reversal: func(ctx *pathContext) (morphism, *pathContext) { return outMorphism(tags, via...), ctx },
		Apply: func(qs graph.QuadStore, in graph.Iterator, ctx *pathContext) (graph.Iterator, *pathContext) {
			path := buildViaPath(qs, via...)
			return inOutIterator(path, in, true, tags, ctx), ctx
		},
		tags: tags,
	}
}

func bothMorphism(tags []string, via ...interface{}) morphism {
	return morphism{
		Name:     "in",
		Reversal: func(ctx *pathContext) (morphism, *pathContext) { return bothMorphism(tags, via...), ctx },
		Apply: func(qs graph.QuadStore, in graph.Iterator, ctx *pathContext) (graph.Iterator, *pathContext) {
			path := buildViaPath(qs, via...)
			inSide := inOutIterator(path, in, true, tags, ctx)
			outSide := inOutIterator(path, in.Clone(), false, tags, ctx)
			or := iterator.NewOr(inSide, outSide)
			return or, ctx
		},
		tags: tags,
	}
}

func labelContextMorphism(tags []string, via ...interface{}) morphism {
	var path *Path
	if len(via) == 0 {
		path = nil
	} else {
		path = buildViaPath(nil, via...)
		path = path.Tag(tags...)
	}
	return morphism{
		Name: "label_context",
		Reversal: func(ctx *pathContext) (morphism, *pathContext) {
			out := ctx.copy()
			ctx.labelSet = path
			return labelContextMorphism(tags, via...), &out
		},
		Apply: func(qs graph.QuadStore, in graph.Iterator, ctx *pathContext) (graph.Iterator, *pathContext) {
			out := ctx.copy()
			out.labelSet = path
			return in, &out
		},
		tags: tags,
	}
}

// predicatesMorphism iterates to the uniqified set of predicates from
// the given set of nodes in the path.
func predicatesMorphism(isIn bool) morphism {
	m := morphism{
		Name: "out_predicates",
		Reversal: func(ctx *pathContext) (morphism, *pathContext) {
			panic("not implemented: need a function from predicates to their associated edges")
		},
		Apply: func(qs graph.QuadStore, in graph.Iterator, ctx *pathContext) (graph.Iterator, *pathContext) {
			dir := quad.Subject
			if isIn {
				dir = quad.Object
			}
			lto := iterator.NewLinksTo(qs, in, dir)
			hasa := iterator.NewHasA(qs, lto, quad.Predicate)
			return iterator.NewUnique(hasa), ctx
		},
	}
	if isIn {
		m.Name = "in_predicates"
	}
	return m
}

// iteratorMorphism simply tacks the input iterator onto the chain.
func iteratorMorphism(it graph.Iterator) morphism {
	return morphism{
		Name:     "iterator",
		Reversal: func(ctx *pathContext) (morphism, *pathContext) { return iteratorMorphism(it), ctx },
		Apply: func(qs graph.QuadStore, in graph.Iterator, ctx *pathContext) (graph.Iterator, *pathContext) {
			return join(qs, it, in), ctx
		},
	}
}

// andMorphism sticks a path onto the current iterator chain.
func andMorphism(p *Path) morphism {
	return morphism{
		Name:     "and",
		Reversal: func(ctx *pathContext) (morphism, *pathContext) { return andMorphism(p), ctx },
		Apply: func(qs graph.QuadStore, in graph.Iterator, ctx *pathContext) (graph.Iterator, *pathContext) {
			itR := p.BuildIteratorOn(qs)

			return join(qs, in, itR), ctx
		},
	}
}

// orMorphism is the union, vice intersection, of a path and the current iterator.
func orMorphism(p *Path) morphism {
	return morphism{
		Name:     "or",
		Reversal: func(ctx *pathContext) (morphism, *pathContext) { return orMorphism(p), ctx },
		Apply: func(qs graph.QuadStore, in graph.Iterator, ctx *pathContext) (graph.Iterator, *pathContext) {
			itR := p.BuildIteratorOn(qs)
			or := iterator.NewOr(in, itR)
			return or, ctx
		},
	}
}

func followMorphism(p *Path) morphism {
	return morphism{
		Name:     "follow",
		Reversal: func(ctx *pathContext) (morphism, *pathContext) { return followMorphism(p.Reverse()), ctx },
		Apply: func(qs graph.QuadStore, in graph.Iterator, ctx *pathContext) (graph.Iterator, *pathContext) {
			return p.Morphism()(qs, in), ctx
		},
	}
}

func followRecursiveMorphism(p *Path, depthTags []string) morphism {
	return morphism{
		Name: "follow_recursive",
		Reversal: func(ctx *pathContext) (morphism, *pathContext) {
			return followRecursiveMorphism(p.Reverse(), depthTags), ctx
		},
		Apply: func(qs graph.QuadStore, in graph.Iterator, ctx *pathContext) (graph.Iterator, *pathContext) {
			it := iterator.NewRecursive(qs, in, p.Morphism())
			for _, s := range depthTags {
				it.AddDepthTag(s)
			}
			return it, ctx
		},
	}
}

// exceptMorphism removes all results on p.(*Path) from the current iterators.
func exceptMorphism(p *Path) morphism {
	return morphism{
		Name:     "except",
		Reversal: func(ctx *pathContext) (morphism, *pathContext) { return exceptMorphism(p), ctx },
		Apply: func(qs graph.QuadStore, in graph.Iterator, ctx *pathContext) (graph.Iterator, *pathContext) {
			subIt := p.BuildIteratorOn(qs)
			allNodes := qs.NodesAllIterator()
			notIn := iterator.NewNot(subIt, allNodes)

			return join(qs, in, notIn), ctx
		},
	}
}

func saveMorphism(via interface{}, tag string) morphism {
	return morphism{
		Name:     "save",
		Reversal: func(ctx *pathContext) (morphism, *pathContext) { return saveMorphism(via, tag), ctx },
		Apply: func(qs graph.QuadStore, in graph.Iterator, ctx *pathContext) (graph.Iterator, *pathContext) {
			return buildSave(qs, via, tag, in, false, false), ctx
		},
		tags: []string{tag},
	}
}

func saveReverseMorphism(via interface{}, tag string) morphism {
	return morphism{
		Name:     "saver",
		Reversal: func(ctx *pathContext) (morphism, *pathContext) { return saveReverseMorphism(via, tag), ctx },
		Apply: func(qs graph.QuadStore, in graph.Iterator, ctx *pathContext) (graph.Iterator, *pathContext) {
			return buildSave(qs, via, tag, in, true, false), ctx
		},
		tags: []string{tag},
	}
}

func saveOptionalMorphism(via interface{}, tag string) morphism {
	return morphism{
		Name:     "saveo",
		Reversal: func(ctx *pathContext) (morphism, *pathContext) { return saveOptionalMorphism(via, tag), ctx },
		Apply: func(qs graph.QuadStore, in graph.Iterator, ctx *pathContext) (graph.Iterator, *pathContext) {
			return buildSave(qs, via, tag, in, false, true), ctx
		},
		tags: []string{tag},
	}
}

func saveOptionalReverseMorphism(via interface{}, tag string) morphism {
	return morphism{
		Name:     "saveor",
		Reversal: func(ctx *pathContext) (morphism, *pathContext) { return saveOptionalReverseMorphism(via, tag), ctx },
		Apply: func(qs graph.QuadStore, in graph.Iterator, ctx *pathContext) (graph.Iterator, *pathContext) {
			return buildSave(qs, via, tag, in, true, true), ctx
		},
		tags: []string{tag},
	}
}

func buildHas(qs graph.QuadStore, via interface{}, in graph.Iterator, reverse bool, nodes []quad.Value) graph.Iterator {
	viaIter := buildViaPath(qs, via).
		BuildIterator()
	ends := func() graph.Iterator {
		if len(nodes) == 0 {
			return qs.NodesAllIterator()
		}

		fixed := qs.FixedIterator()
		for _, n := range nodes {
			fixed.Add(qs.ValueOf(n))
		}
		return fixed
	}()

	start, goal := quad.Subject, quad.Object
	if reverse {
		start, goal = goal, start
	}

	trail := iterator.NewLinksTo(qs, viaIter, quad.Predicate)
	dest := iterator.NewLinksTo(qs, ends, goal)

	// If we were given nodes, intersecting with them first will
	// be extremely cheap-- otherwise, it will be the most expensive
	// (requiring iteration over all nodes). We have enough info to
	// make this optimization now since intersections are commutative
	if len(nodes) == 0 { // Where dest involves an All iterator.
		route := join(qs, trail, dest)
		has := iterator.NewHasA(qs, route, start)
		return join(qs, in, has)
	}

	// This looks backwards. That's OK-- see the note above.
	route := join(qs, dest, trail)
	has := iterator.NewHasA(qs, route, start)
	return join(qs, has, in)
}

func buildSave(
	qs graph.QuadStore, via interface{},
	tag string, from graph.Iterator, reverse bool, optional bool,
) graph.Iterator {

	allNodes := qs.NodesAllIterator()
	allNodes.Tagger().Add(tag)

	start, goal := quad.Subject, quad.Object
	if reverse {
		start, goal = goal, start
	}
	viaIter := buildViaPath(qs, via).
		BuildIterator()

	dest := iterator.NewLinksTo(qs, allNodes, goal)
	trail := iterator.NewLinksTo(qs, viaIter, quad.Predicate)

	route := join(qs, trail, dest)
	save := graph.Iterator(iterator.NewHasA(qs, route, start))

	if optional {
		save = iterator.NewOptional(save)
	}
	return join(qs, from, save)
}

func inOutIterator(viaPath *Path, from graph.Iterator, inIterator bool, tags []string, ctx *pathContext) graph.Iterator {
	start, goal := quad.Subject, quad.Object
	if inIterator {
		start, goal = goal, start
	}

	viaIter := viaPath.BuildIterator()
	for _, tag := range tags {
		viaIter.Tagger().Add(tag)
	}

	source := iterator.NewLinksTo(viaPath.qs, from, start)
	trail := iterator.NewLinksTo(viaPath.qs, viaIter, quad.Predicate)
	var label graph.Iterator
	if ctx != nil {
		if ctx.labelSet != nil {
			labeliter := ctx.labelSet.BuildIteratorOn(viaPath.qs)
			label = iterator.NewLinksTo(viaPath.qs, labeliter, quad.Label)
		}
	}
	route := join(viaPath.qs, source, trail, label)

	return iterator.NewHasA(viaPath.qs, route, goal)
}

func buildViaPath(qs graph.QuadStore, via ...interface{}) *Path {
	if len(via) == 0 {
		return PathFromIterator(qs, qs.NodesAllIterator())
	} else if len(via) == 1 {
		v := via[0]
		switch p := v.(type) {
		case nil:
			return PathFromIterator(qs, qs.NodesAllIterator())
		case *Path:
			if p.qs != qs {
				newp := &Path{
					qs:          qs,
					baseContext: p.baseContext,
					stack:       p.stack[:],
				}
				return newp
			}
			return p
		case quad.Value:
			return StartPath(qs, p)
		}
	}
	nodes := make([]quad.Value, 0, len(via))
	for _, v := range via {
		qv, ok := quad.AsValue(v)
		if !ok {
			panic(fmt.Errorf("Invalid type passed to buildViaPath: %v (%T)", v, v))
		}
		nodes = append(nodes, qv)
	}
	return StartPath(qs, nodes...)
}

// skipMorphism will skip a number of values-- if there are none, this function
// acts as a passthrough for the previous iterator.
func skipMorphism(v int64) morphism {
	return morphism{
		Name:     "skip",
		Reversal: func(ctx *pathContext) (morphism, *pathContext) { return skipMorphism(v), ctx },
		Apply: func(qs graph.QuadStore, in graph.Iterator, ctx *pathContext) (graph.Iterator, *pathContext) {
			if v == 0 {
				// Acting as a passthrough
				return in, ctx
			}
			return iterator.NewSkip(in, v), ctx
		},
	}
}

// limitMorphism will limit a number of values-- if number is negative or zero, this function
// acts as a passthrough for the previous iterator.
func limitMorphism(v int64) morphism {
	return morphism{
		Name:     "limit",
		Reversal: func(ctx *pathContext) (morphism, *pathContext) { return limitMorphism(v), ctx },
		Apply: func(qs graph.QuadStore, in graph.Iterator, ctx *pathContext) (graph.Iterator, *pathContext) {
			if v <= 0 {
				// Acting as a passthrough
				return in, ctx
			}
			return iterator.NewLimit(in, v), ctx
		},
	}
}<|MERGE_RESOLUTION|>--- conflicted
+++ resolved
@@ -17,10 +17,6 @@
 import (
 	"fmt"
 	"regexp"
-<<<<<<< HEAD
-	"strconv"
-=======
->>>>>>> cdce5170
 
 	"github.com/codelingo/cayley/graph"
 	"github.com/codelingo/cayley/graph/iterator"
