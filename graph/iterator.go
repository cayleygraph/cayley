// Copyright 2014 The Cayley Authors. All rights reserved.
//
// Licensed under the Apache License, Version 2.0 (the "License");
// you may not use this file except in compliance with the License.
// You may obtain a copy of the License at
//
//     http://www.apache.org/licenses/LICENSE-2.0
//
// Unless required by applicable law or agreed to in writing, software
// distributed under the License is distributed on an "AS IS" BASIS,
// WITHOUT WARRANTIES OR CONDITIONS OF ANY KIND, either express or implied.
// See the License for the specific language governing permissions and
// limitations under the License.

package graph

// Define the general iterator interface.

import (
	"fmt"
	"strings"
	"sync"

	"github.com/codelingo/cayley/clog"
	"github.com/codelingo/cayley/quad"
)

type Tagger struct {
	tags      []string
	fixedTags map[string]Value
}

// TODO(barakmich): Linkage is general enough that there are places we take
//the combined arguments `quad.Direction, graph.Value` that it may be worth
//converting these into Linkages. If nothing else, future indexed iterators may
//benefit from the shared representation

// Linkage is a union type representing a set of values established for a given
// quad direction.
type Linkage struct {
	Dir   quad.Direction
	Value Value
}

// TODO(barakmich): Helper functions as needed, eg, ValuesForDirection(quad.Direction) []Value

// Add a tag to the iterator.
func (t *Tagger) Add(tag string) {
	t.tags = append(t.tags, tag)
}

func (t *Tagger) AddFixed(tag string, value Value) {
	if t.fixedTags == nil {
		t.fixedTags = make(map[string]Value)
	}
	t.fixedTags[tag] = value
}

// Tags returns the tags held in the tagger. The returned value must not be mutated.
func (t *Tagger) Tags() []string {
	return t.tags
}

// Fixed returns the fixed tags held in the tagger. The returned value must not be mutated.
func (t *Tagger) Fixed() map[string]Value {
	return t.fixedTags
}

func (t *Tagger) CopyFrom(src Iterator) {
	t.CopyFromTagger(src.Tagger())
}

func (t *Tagger) CopyFromTagger(st *Tagger) {
	t.tags = append(t.tags, st.tags...)

	if t.fixedTags == nil {
		t.fixedTags = make(map[string]Value, len(st.fixedTags))
	}
	for k, v := range st.fixedTags {
		t.fixedTags[k] = v
	}
}

type Iterator interface {
	Tagger() *Tagger

	// Fills a tag-to-result-value map.
	TagResults(map[string]Value)

	// Returns the current result.
	Result() Value

	// Next advances the iterator to the next value, which will then be available through
	// the Result method. It returns false if no further advancement is possible, or if an
	// error was encountered during iteration.  Err should be consulted to distinguish
	// between the two cases.
	Next() bool

	// These methods are the heart and soul of the iterator, as they constitute
	// the iteration interface.
	//
	// To get the full results of iteration, do the following:
	//
	//  for graph.Next(it) {
	//  	val := it.Result()
	//  	... do things with val.
	//  	for it.NextPath() {
	//  		... find other paths to iterate
	//  	}
	//  }
	//
	// All of them should set iterator.result to be the last returned value, to
	// make results work.
	//
	// NextPath() advances iterators that may have more than one valid result,
	// from the bottom up.
	NextPath() bool

	// Contains returns whether the value is within the set held by the iterator.
	Contains(Value) bool

	// Err returns any error that was encountered by the Iterator.
	Err() error

	// Start iteration from the beginning
	Reset()

	// Create a new iterator just like this one
	Clone() Iterator

	// These methods relate to choosing the right iterator, or optimizing an
	// iterator tree
	//
	// Stats() returns the relative costs of calling the iteration methods for
	// this iterator, as well as the size. Roughly, it will take NextCost * Size
	// "cost units" to get everything out of the iterator. This is a wibbly-wobbly
	// thing, and not exact, but a useful heuristic.
	Stats() IteratorStats

	// Helpful accessor for the number of things in the iterator. The first return
	// value is the size, and the second return value is whether that number is exact,
	// or a conservative estimate.
	Size() (int64, bool)

	// Returns a string relating to what the function of the iterator is. By
	// knowing the names of the iterators, we can devise optimization strategies.
	Type() Type

	// Optimizes an iterator. Can replace the iterator, or merely move things
	// around internally. if it chooses to replace it with a better iterator,
	// returns (the new iterator, true), if not, it returns (self, false).
	Optimize() (Iterator, bool)

	// Return a slice of the subiterators for this iterator.
	SubIterators() []Iterator

	// Return a string representation of the iterator.
	Describe() Description

	// Close the iterator and do internal cleanup.
	Close() error

	// UID returns the unique identifier of the iterator.
	UID() uint64
}

type Description struct {
	UID       uint64         `json:",omitempty"`
	Name      string         `json:",omitempty"`
	Type      Type           `json:",omitempty"`
	Tags      []string       `json:",omitempty"`
	Size      int64          `json:",omitempty"`
	Direction quad.Direction `json:",omitempty"`
	Iterator  *Description   `json:",omitempty"`
	Iterators []Description  `json:",omitempty"`
}

// ApplyMorphism is a curried function that can generates a new iterator based on some prior iterator.
type ApplyMorphism func(QuadStore, Iterator) Iterator

// CanNext is a helper for checking if iterator can be Next()'ed.
func CanNext(it Iterator) bool {
	_, ok := it.(NoNext)
	return !ok
}

// NoNext is an optional interface to signal that iterator should be Contain()'ed instead of Next()'ing if possible.
type NoNext interface {
	NoNext()
}

// Height is a convienence function to measure the height of an iterator tree.
func Height(it Iterator, until Type) int {
	if it.Type() == until {
		return 1
	}
	subs := it.SubIterators()
	maxDepth := 0
	for _, sub := range subs {
		h := Height(sub, until)
		if h > maxDepth {
			maxDepth = h
		}
	}
	return maxDepth + 1
}

// FixedIterator wraps iterators that are modifiable by addition of fixed value sets.
type FixedIterator interface {
	Iterator
	Add(Value)
}

type IteratorStats struct {
	ContainsCost int64
	NextCost     int64
	Size         int64
	ExactSize    bool
	Next         int64
	Contains     int64
	ContainsNext int64
}

// Type enumerates the set of Iterator types.
type Type int

// These are the iterator types, defined as constants
const (
	Invalid Type = iota
	All
	And
	Or
	HasA
	LinksTo
	Comparison
	Null
	Fixed
	Not
	Optional
	Materialize
	Unique
	Limit
	Skip
	Regex
<<<<<<< HEAD
	Recursive
=======
	Count
>>>>>>> df84ef84
)

var (
	// We use a sync.Mutex rather than an RWMutex since the client packages keep
	// the Type that was returned, so the only possibility for contention is at
	// initialization.
	lock sync.Mutex
	// These strings must be kept in order consistent with the Type const block above.
	types = []string{
		"invalid",
		"all",
		"and",
		"or",
		"hasa",
		"linksto",
		"comparison",
		"null",
		"fixed",
		"not",
		"optional",
		"materialize",
		"unique",
		"limit",
		"skip",
		"regex",
<<<<<<< HEAD
		"recursive",
=======
		"count",
>>>>>>> df84ef84
	}
)

// RegisterIterator adds a new iterator type to the set of acceptable types, returning
// the registered Type.
// Calls to Register are idempotent and must be made prior to use of the iterator.
// The conventional approach for use is to include a call to Register in a package
// init() function, saving the Type to a private package var.
func RegisterIterator(name string) Type {
	lock.Lock()
	defer lock.Unlock()
	for i, t := range types {
		if t == name {
			return Type(i)
		}
	}
	types = append(types, name)
	return Type(len(types) - 1)
}

// String returns a string representation of the Type.
func (t Type) String() string {
	if t < 0 || int(t) >= len(types) {
		return "illegal-type"
	}
	return types[t]
}

func (t *Type) MarshalText() (text []byte, err error) {
	if *t < 0 || int(*t) >= len(types) {
		return nil, fmt.Errorf("graph: illegal iterator type: %d", *t)
	}
	return []byte(types[*t]), nil
}

func (t *Type) UnmarshalText(text []byte) error {
	s := string(text)
	for i, c := range types[1:] {
		if c == s {
			*t = Type(i + 1)
			return nil
		}
	}
	return fmt.Errorf("graph: unknown iterator label: %q", text)
}

type StatsContainer struct {
	UID  uint64
	Type Type
	IteratorStats
	SubIts []StatsContainer
}

func DumpStats(it Iterator) StatsContainer {
	var out StatsContainer
	out.IteratorStats = it.Stats()
	out.Type = it.Type()
	out.UID = it.UID()
	for _, sub := range it.SubIterators() {
		out.SubIts = append(out.SubIts, DumpStats(sub))
	}
	return out
}

// Utility logging functions for when an iterator gets called Next upon, or Contains upon, as
// well as what they return. Highly useful for tracing the execution path of a query.

func ContainsLogIn(it Iterator, val Value) {
	if clog.V(4) {
		clog.Infof("%s %d CHECK CONTAINS %v", strings.ToUpper(it.Type().String()), it.UID(), val)
	}
}

func ContainsLogOut(it Iterator, val Value, good bool) bool {
	if clog.V(4) {
		if good {
			clog.Infof("%s %d CHECK CONTAINS %v GOOD", strings.ToUpper(it.Type().String()), it.UID(), val)
		} else {
			clog.Infof("%s %d CHECK CONTAINS %v BAD", strings.ToUpper(it.Type().String()), it.UID(), val)
		}
	}
	return good
}

func NextLogIn(it Iterator) {
	if clog.V(4) {
		clog.Infof("%s %d NEXT", strings.ToUpper(it.Type().String()), it.UID())
	}
}

func NextLogOut(it Iterator, ok bool) bool {
	if clog.V(4) {
		if ok {
			val := it.Result()
			clog.Infof("%s %d NEXT IS %v (%T)", strings.ToUpper(it.Type().String()), it.UID(), val, val)
		} else {
			clog.Infof("%s %d NEXT DONE", strings.ToUpper(it.Type().String()), it.UID())
		}
	}
	return ok
}<|MERGE_RESOLUTION|>--- conflicted
+++ resolved
@@ -242,11 +242,8 @@
 	Limit
 	Skip
 	Regex
-<<<<<<< HEAD
 	Recursive
-=======
 	Count
->>>>>>> df84ef84
 )
 
 var (
@@ -272,11 +269,8 @@
 		"limit",
 		"skip",
 		"regex",
-<<<<<<< HEAD
 		"recursive",
-=======
 		"count",
->>>>>>> df84ef84
 	}
 )
 
